--- conflicted
+++ resolved
@@ -245,17 +245,13 @@
 	}
 
 	appState.DB = repo
-<<<<<<< HEAD
 	if appState.ServerConfig.Config.Monitoring.Enabled {
 		appState.TenantActivity.SetSource(appState.DB)
 	}
-	migrator := db.NewMigrator(repo, appState.Logger)
-=======
 	setupDebugHandlers(appState)
 	setupGoProfiling(appState.ServerConfig.Config, appState.Logger)
 
-	vectorMigrator = db.NewMigrator(repo, appState.Logger)
->>>>>>> 08b40eb0
+	migrator := db.NewMigrator(repo, appState.Logger)
 	vectorRepo = repo
 	// migrator = vectorMigrator
 	explorer := traverser.NewExplorer(repo, appState.Logger, appState.Modules, traverser.NewMetrics(appState.Metrics), appState.ServerConfig.Config)
@@ -289,11 +285,11 @@
 	server2port, err := parseNode2Port(appState)
 	if len(server2port) == 0 || err != nil {
 		appState.Logger.
-<<<<<<< HEAD
 			WithField("action", "startup").
 			WithField("raft-join", appState.ServerConfig.Config.Raft.Join).
 			WithError(err).
 			Fatal("parsing raft-join")
+		os.Exit(1)
 	}
 
 	nodeName := appState.Cluster.LocalName()
@@ -330,11 +326,6 @@
 			rConfig.Voter = true
 			break
 		}
-=======
-			WithField("action", "startup").WithError(err).
-			Fatal("could not open tx repo")
-		os.Exit(1)
->>>>>>> 08b40eb0
 	}
 
 	appState.ClusterService = rCluster.New(rConfig)
