//                           _       _
// __      _____  __ ___   ___  __ _| |_ ___
// \ \ /\ / / _ \/ _` \ \ / / |/ _` | __/ _ \
//  \ V  V /  __/ (_| |\ V /| | (_| | ||  __/
//   \_/\_/ \___|\__,_| \_/ |_|\__,_|\__\___|
//
//  Copyright © 2016 - 2024 Weaviate B.V. All rights reserved.
//
//  CONTACT: hello@weaviate.io
//

package db

import (
	"bytes"
	"context"
	"fmt"
	"os"
	"path/filepath"
	"strconv"
	"strings"
	"sync"
	"time"

	"github.com/google/uuid"
	"github.com/pkg/errors"
	"github.com/sirupsen/logrus"
	"github.com/weaviate/weaviate/adapters/repos/db/helpers"
	"github.com/weaviate/weaviate/adapters/repos/db/inverted"
	"github.com/weaviate/weaviate/adapters/repos/db/lsmkv"
	"github.com/weaviate/weaviate/entities/additional"
	enterrors "github.com/weaviate/weaviate/entities/errors"

	"github.com/weaviate/weaviate/entities/storobj"
	"github.com/weaviate/weaviate/usecases/config"
	schema "github.com/weaviate/weaviate/usecases/schema"
)

func NewShardInvertedReindexTaskMapToBlockmax(logger logrus.FieldLogger,
<<<<<<< HEAD
	swapBuckets, unswapBuckets, tidyBuckets, reloadShards, rollback bool,
=======
	swapBuckets, unswapBuckets, tidyBuckets, rollback, conditionalStart bool,
>>>>>>> f1d0731e
	processingDuration, pauseDuration time.Duration, concurrency int,
	cptSelected []config.CollectionPropsTenants, schemaManager *schema.Manager,
) *ShardReindexTask_MapToBlockmax {
	name := "MapToBlockmax"
	keyParser := &uuidKeyParser{}
	objectsIteratorAsync := uuidObjectsIteratorAsync

	logger = logger.WithField("task", name)
	newReindexTracker := func(lsmPath string) (mapToBlockmaxReindexTracker, error) {
		rt := newFileMapToBlockmaxReindexTracker(lsmPath, keyParser)
		if err := rt.init(); err != nil {
			return nil, err
		}
		return rt, nil
	}

	selectionEnabled := false
	var selectedPropsByCollection, selectedShardsByCollection map[string]map[string]struct{}
	if count := len(cptSelected); count > 0 {
		selectionEnabled = true
		selectedPropsByCollection = make(map[string]map[string]struct{}, count)
		selectedShardsByCollection = make(map[string]map[string]struct{}, count)

		for _, cpt := range cptSelected {
			var props, shards map[string]struct{}
			if countp := len(cpt.Props); countp > 0 {
				props = make(map[string]struct{}, countp)
				for _, prop := range cpt.Props {
					props[prop] = struct{}{}
				}
			}
			if counts := len(cpt.Tenants); counts > 0 {
				shards = make(map[string]struct{}, counts)
				for _, shard := range cpt.Tenants {
					shards[shard] = struct{}{}
				}
			}
			selectedPropsByCollection[cpt.Collection] = props
			selectedShardsByCollection[cpt.Collection] = shards
		}
	}

	config := mapToBlockmaxConfig{
		swapBuckets:                   swapBuckets,
		unswapBuckets:                 unswapBuckets,
		tidyBuckets:                   tidyBuckets,
		reloadShards:                  reloadShards,
		rollback:                      rollback,
		concurrency:                   concurrency,
		conditionalStart:              conditionalStart,
		memtableOptBlockmaxFactor:     4,
		processingDuration:            processingDuration,
		pauseDuration:                 pauseDuration,
		checkProcessingEveryNoObjects: 1000,
		selectionEnabled:              selectionEnabled,
		selectedPropsByCollection:     selectedPropsByCollection,
		selectedShardsByCollection:    selectedShardsByCollection,
	}

	logger.WithField("config", fmt.Sprintf("%+v", config)).Debug("task created")

	return &ShardReindexTask_MapToBlockmax{
		name:                 name,
		logger:               logger,
		newReindexTracker:    newReindexTracker,
		keyParser:            keyParser,
		objectsIteratorAsync: objectsIteratorAsync,
		schemaManager:        schemaManager,
		config:               config,
	}
}

type ShardReindexTask_MapToBlockmax struct {
	name                 string
	logger               logrus.FieldLogger
	newReindexTracker    func(lsmPath string) (mapToBlockmaxReindexTracker, error)
	keyParser            indexKeyParser
	objectsIteratorAsync objectsIteratorAsync
	config               mapToBlockmaxConfig
	schemaManager        *schema.Manager
}

type mapToBlockmaxConfig struct {
	swapBuckets                   bool
	unswapBuckets                 bool
	tidyBuckets                   bool
	reloadShards                  bool
	rollback                      bool
	conditionalStart              bool
	concurrency                   int
	memtableOptBlockmaxFactor     int
	processingDuration            time.Duration
	pauseDuration                 time.Duration
	checkProcessingEveryNoObjects int
	selectionEnabled              bool
	selectedPropsByCollection     map[string]map[string]struct{}
	selectedShardsByCollection    map[string]map[string]struct{}
}

func (t *ShardReindexTask_MapToBlockmax) Name() string {
	return t.name
}

func (t *ShardReindexTask_MapToBlockmax) OnBeforeLsmInit(ctx context.Context, shard *Shard) (err error) {
	collectionName := shard.Index().Config.ClassName.String()
	shardName := shard.Name()
	logger := t.logger.WithFields(map[string]any{
		"collection": collectionName,
		"shard":      shardName,
		"method":     "OnBeforeLsmInit",
	})
	logger.Info("starting")
	defer func(started time.Time) {
		logger = logger.WithField("took", time.Since(started))
		if err != nil {
			logger.WithError(err).Error("finished with error")
		} else {
			logger.Info("finished")
		}
	}(time.Now())

	if !t.isShardSelected(collectionName, shardName) {
		logger.Debug("different collection/shard selected. nothing to do")
		return nil
	}

	rt, err := t.newReindexTracker(shard.pathLSM())
	if err != nil {
		err = fmt.Errorf("creating reindex tracker: %w", err)
		return
	}

	if t.config.conditionalStart && !rt.hasStartCondition() {
		err = fmt.Errorf("conditional start is set, but file trigger is not found")
		return
	}

	props, err := t.readPropsToReindex(rt)
	if err != nil {
		err = fmt.Errorf("reading reindexable props: %w", err)
		return
	}

	if t.config.rollback {
		logger.Debug("rollback started")

		if rt.isTidied() {
			err = fmt.Errorf("rollback: searchable map buckets are deleted, can not restore")
			return
		}
		if rt.isSwapped() {
			if err = t.unswapIngestAndMapBuckets(ctx, logger, shard, rt, props); err != nil {
				err = fmt.Errorf("rollback: unswapping buckets: %w", err)
				return
			}
		}
		if err = t.removeReindexBucketsDirs(ctx, logger, shard, props); err != nil {
			err = fmt.Errorf("rollback: removing reindex buckets: %w", err)
			return
		}
		if err = t.removeIngestBucketsDirs(ctx, logger, shard, props); err != nil {
			err = fmt.Errorf("rollback: removing ingest buckets: %w", err)
			return
		}
		if err = rt.reset(); err != nil {
			err = fmt.Errorf("rollback: removing migration files: %w", err)
			return
		}

		logger.Debug("rollback completed")
		return nil
	}

	if len(props) == 0 {
		logger.Debug("no props read. nothing to do")
		return nil
	}

	if err = ctx.Err(); err != nil {
		err = fmt.Errorf("context check (1): %w / %w", err, context.Cause(ctx))
		return
	}

	isMerged := rt.isMerged()
	if !isMerged && rt.isReindexed() {
		logger.Debug("reindexed, not merged. merging buckets")

		if err = t.mergeReindexAndIngestBuckets(ctx, logger, shard, rt, props); err != nil {
			err = fmt.Errorf("merging reindex and ingest buckets:%w", err)
			return
		}
		isMerged = true
	}

	if err = ctx.Err(); err != nil {
		err = fmt.Errorf("context check (2): %w / %w", err, context.Cause(ctx))
		return
	}

	isSwapped := rt.isSwapped()
	isTidied := rt.isTidied()
	if isMerged {
		if isSwapped {
			if t.config.unswapBuckets {
				if isTidied {
					logger.Debug("swapped and tidied. can not be unswapped")
				} else {
					logger.Debug("swapped, not tidied. unswapping buckets")

					if err = t.unswapIngestAndMapBuckets(ctx, logger, shard, rt, props); err != nil {
						err = fmt.Errorf("unswapping ingest and map buckets:%w", err)
						return
					}
					isSwapped = false
				}
			}
		} else {
			if t.config.swapBuckets {
				logger.Debug("merged, not swapped. swapping buckets")

				if err = t.swapIngestAndMapBuckets(ctx, logger, shard, rt, props); err != nil {
					err = fmt.Errorf("swapping ingest and map buckets:%w", err)
					return
				}
				isSwapped = true
			}
		}
	}

	if err = ctx.Err(); err != nil {
		err = fmt.Errorf("context check (3): %w / %w", err, context.Cause(ctx))
		return
	}

	if isSwapped {
		if isTidied {
			logger.Debug("tidied. nothing to do")
			return nil
		}

		if t.config.tidyBuckets {
			logger.Debug("swapped, not tidied. tidying buckets")

			if err = t.tidyMapBuckets(ctx, logger, shard, rt, props); err != nil {
				err = fmt.Errorf("tidying map buckets:%w", err)
				return
			}
		}
	}

	return nil
}

func (t *ShardReindexTask_MapToBlockmax) OnAfterLsmInit(ctx context.Context, shard *Shard) (err error) {
	collectionName := shard.Index().Config.ClassName.String()
	shardName := shard.Name()
	logger := t.logger.WithFields(map[string]any{
		"collection": collectionName,
		"shard":      shardName,
		"method":     "OnAfterLsmInit",
	})
	logger.Info("starting")
	defer func(started time.Time) {
		logger = logger.WithField("took", time.Since(started))
		if err != nil {
			logger.WithError(err).Error("finished with error")
		} else {
			logger.Info("finished")
		}
	}(time.Now())

	// skip shard only if not started or rollback requested
	// otherwise double writes have to be enabled if migration was already started
	isShardSelected := t.isShardSelected(collectionName, shardName)

	if t.config.rollback && isShardSelected {
		logger.Debug("rollback. nothing to do")
		return nil
	}

	rt, err := t.newReindexTracker(shard.pathLSM())
	if err != nil {
		err = fmt.Errorf("creating reindex tracker: %w", err)
		return
	}

<<<<<<< HEAD
	isStarted := rt.isStarted()
	if !isStarted && !isShardSelected {
		logger.Debug("different collection/shard selected. nothing to do")
		return nil
=======
	if t.config.conditionalStart && !rt.hasStartCondition() {
		err = fmt.Errorf("conditional start is set, but file trigger is not found")
		return
>>>>>>> f1d0731e
	}

	props, err := t.getPropsToReindex(shard, rt)
	if err != nil {
		err = fmt.Errorf("getting reindexable props: %w", err)
		return
	}
	logger.WithField("props", props).Debug("props found")
	if len(props) == 0 {
		logger.Debug("no props found. nothing to do")
		return nil
	}

	if !isStarted {
		if err = rt.markStarted(time.Now()); err != nil {
			err = fmt.Errorf("marking reindex started: %w", err)
			return
		}
	}

	if rt.isSwapped() {
		if !rt.isTidied() {
			logger.Debug("swapped, not tidied. starting map buckets")

			if err = t.loadMapSearchBuckets(ctx, logger, shard, props); err != nil {
				err = fmt.Errorf("starting map buckets:%w", err)
				return
			}
			if err = t.duplicateToMapBuckets(shard, props); err != nil {
				err = fmt.Errorf("duplicating map buckets:%w", err)
				return
			}
		}
	} else {
		isMerged := rt.isMerged()
		if isMerged {
			logger.Debug("merged, not swapped. starting ingest buckets")
		} else {
			if !rt.isReindexed() {
				logger.Debug("not reindexed. starting reindex buckets")

				if err = t.loadReindexSearchBuckets(ctx, logger, shard, props); err != nil {
					err = fmt.Errorf("starting reindex buckets: %w", err)
					return
				}
			}

			logger.Debug("not merged. starting ingest buckets")
		}

		shard.markSearchableBlockmaxProperties(props...)

		// since reindex bucket will be merged into ingest bucket with reindex segments being before ingest,
		// ingest segments should not be compacted and tombstones should be kept
		if err = t.loadIngestSearchBuckets(ctx, logger, shard, props, !isMerged, !isMerged); err != nil {
			err = fmt.Errorf("starting ingest buckets:%w", err)
			return
		}
		if err = t.duplicateToIngestBuckets(shard, props); err != nil {
			err = fmt.Errorf("duplicating ingest buckets:%w", err)
			return
		}
	}

	return nil
}

func (t *ShardReindexTask_MapToBlockmax) OnAfterLsmInitAsync(ctx context.Context, shard ShardLike,
) (rerunAt time.Time, reloadShard bool, err error) {
	collectionName := shard.Index().Config.ClassName.String()
	shardName := shard.Name()
	logger := t.logger.WithFields(map[string]any{
		"collection": collectionName,
		"shard":      shardName,
		"method":     "OnAfterLsmInitAsync",
	})
	logger.Info("starting")
	defer func(started time.Time) {
		logger = logger.WithField("took", time.Since(started))
		if err != nil {
			logger.WithError(err).Error("finished with error")
		} else {
			logger.Info("finished")
		}
	}(time.Now())

	zerotime := time.Time{}

	if !t.isShardSelected(collectionName, shardName) {
		logger.Debug("different collection/shard selected. nothing to do")
		return zerotime, false, nil
	}

	if t.config.rollback {
		logger.Debug("rollback. nothing to do")
		return zerotime, false, nil
	}

	rt, err := t.newReindexTracker(shard.pathLSM())
	if err != nil {
		err = fmt.Errorf("creating reindex tracker: %w", err)
		return zerotime, false, err
	}

	if t.config.conditionalStart && !rt.hasStartCondition() {
		err = fmt.Errorf("conditional start is set, but file trigger is not found")
		return zerotime, err
	}

	props, err := t.readPropsToReindex(rt)
	if err != nil {
		err = fmt.Errorf("reading reindexable props: %w", err)
		return zerotime, false, err
	}

	if rt.isTidied() {
		err = updateToBlockMaxInvertedIndexConfig(ctx, t.schemaManager, shard.Index().Config.ClassName.String())
		if err != nil {
			err = fmt.Errorf("updating inverted index config: %w", err)
		}
		return zerotime, false, err
	}

	if len(props) == 0 {
		logger.Debug("no props read. nothing to do")
		return zerotime, false, nil
	}

	if rt.isReindexed() {
		logger.Debug("reindexed. nothing to do")
		return zerotime, false, nil
	}

	var reindexStarted time.Time
	if !rt.isStarted() {
		err = fmt.Errorf("missing reindex started")
		return zerotime, false, err
	} else if reindexStarted, err = rt.getStarted(); err != nil {
		err = fmt.Errorf("getting reindex started: %w", err)
		return zerotime, false, err
	}

	var lastStoredKey indexKey
	if lastStoredKey, err = rt.getProgress(); err != nil {
		err = fmt.Errorf("getting reindex progress: %w", err)
		return zerotime, false, err
	}

	logger.WithFields(map[string]any{
		"last_stored_key": lastStoredKey,
		"reindex_started": reindexStarted,
	}).Debug("reindexing")

	if err = ctx.Err(); err != nil {
		err = fmt.Errorf("context check (1): %w / %w", err, context.Cause(ctx))
		return zerotime, false, err
	}

	processedCount := 0
	indexedCount := 0
	lastProcessedKey := lastStoredKey.Clone()

	defer func() {
		if err != nil && !bytes.Equal(lastStoredKey.Bytes(), lastProcessedKey.Bytes()) {
			logger.WithField("last_processed_key", lastProcessedKey).Debug("marking progress on error")
			rt.markProgress(lastProcessedKey, processedCount, indexedCount)
		}
	}()

	store := shard.Store()
	propExtraction := storobj.NewPropExtraction()
	bucketsByPropName := map[string]*lsmkv.Bucket{}
	for _, prop := range props {
		propExtraction.Add(prop)
		bucketName := t.reindexBucketName(prop)
		bucketsByPropName[prop] = store.Bucket(bucketName)
	}

	breakCh := make(chan bool, 1)
	breakCh <- false
	finished := false

	processingStarted, mdCh := t.objectsIteratorAsync(logger, shard, lastStoredKey, t.keyParser.FromBytes,
		propExtraction, reindexStarted, breakCh)

	for md := range mdCh {
		if md == nil {
			finished = true
		} else if md.err != nil {
			err = md.err
			return zerotime, false, err
		} else if err = ctx.Err(); err != nil {
			breakCh <- true
			err = fmt.Errorf("context check (loop): %w / %w", err, context.Cause(ctx))
			return zerotime, false, err
		} else {
			if len(md.props) > 0 {
				for _, invprop := range md.props {
					if bucket, ok := bucketsByPropName[invprop.Name]; ok {
						propLen := t.calcPropLenInverted(invprop.Items)
						for _, item := range invprop.Items {
							pair := shard.pairPropertyWithFrequency(md.docID, item.TermFrequency, propLen)
							if err := shard.addToPropertyMapBucket(bucket, pair, item.Data); err != nil {
								breakCh <- true
								err = fmt.Errorf("adding object '%s' prop '%s': %w", md.key.String(), invprop.Name, err)
								return zerotime, false, err
							}
						}
					}
				}
				indexedCount++
			}
			processedCount++
			lastProcessedKey = md.key

			// check execution time every X objects processed to close the cursor and pause shard's migration
			breakCh <- processedCount%t.config.checkProcessingEveryNoObjects == 0 &&
				time.Since(processingStarted) > t.config.processingDuration
		}
	}
	if !bytes.Equal(lastStoredKey.Bytes(), lastProcessedKey.Bytes()) {
		if err := rt.markProgress(lastProcessedKey, processedCount, indexedCount); err != nil {
			err = fmt.Errorf("marking reindex progress: %w", err)
			return zerotime, false, err
		}
		lastStoredKey = lastProcessedKey.Clone()
	}
	if finished {
		if err = rt.markReindexed(); err != nil {
			err = fmt.Errorf("marking reindexed: %w", err)
			return zerotime, false, err
		}
		return zerotime, t.config.reloadShards, nil
	}
	return time.Now().Add(t.config.pauseDuration), false, nil
}

func (t *ShardReindexTask_MapToBlockmax) mergeReindexAndIngestBuckets(ctx context.Context,
	logger logrus.FieldLogger, shard ShardLike, rt mapToBlockmaxReindexTracker, props []string,
) error {
	lsmPath := shard.pathLSM()
	segmentPathsToMove := [][2]string{}
	bucketPathsToRemove := make([]string, 0, len(props))
	lock := new(sync.Mutex)

	eg, gctx := enterrors.NewErrorGroupWithContextWrapper(logger, ctx)
	eg.SetLimit(t.config.concurrency)
	for i := range props {
		propName := props[i]

		eg.Go(func() error {
			reindexBucketName := t.reindexBucketName(propName)
			reindexBucketPath := filepath.Join(lsmPath, reindexBucketName)
			ingestBucketName := t.ingestBucketName(propName)
			ingestBucketPath := filepath.Join(lsmPath, ingestBucketName)

			for {
				propSegmentPathsToMove, needsRecover, err := t.getSegmentPathsToMove(reindexBucketPath, ingestBucketPath)
				if err != nil {
					return fmt.Errorf("buckets '%s' & '%s': %w", reindexBucketName, ingestBucketName, err)
				}

				if needsRecover {
					if err := t.recoverReindexBucket(gctx, logger, shard, reindexBucketName); err != nil {
						return err
					}
				} else {
					lock.Lock()
					bucketPathsToRemove = append(bucketPathsToRemove, reindexBucketPath)
					segmentPathsToMove = append(segmentPathsToMove, propSegmentPathsToMove...)
					lock.Unlock()
					return nil
				}
			}
		})
	}
	if err := eg.Wait(); err != nil {
		return err
	}

	logger.WithField("segments_to_move", segmentPathsToMove).WithField("buckets_to_remove", bucketPathsToRemove).
		Debug("merging reindex and ingest buckets")

	eg, _ = enterrors.NewErrorGroupWithContextWrapper(logger, ctx)
	eg.SetLimit(t.config.concurrency)
	for i := range segmentPathsToMove {
		i := i
		eg.Go(func() error {
			return os.Rename(segmentPathsToMove[i][0], segmentPathsToMove[i][1])
		})
	}
	if err := eg.Wait(); err != nil {
		return fmt.Errorf("moving segment: %w", err)
	}

	eg, _ = enterrors.NewErrorGroupWithContextWrapper(logger, ctx)
	eg.SetLimit(t.config.concurrency)
	for i := range bucketPathsToRemove {
		i := i
		eg.Go(func() error {
			return os.RemoveAll(bucketPathsToRemove[i])
		})
	}
	if err := eg.Wait(); err != nil {
		return fmt.Errorf("removing bucket: %w", err)
	}

	if err := rt.markMerged(); err != nil {
		return fmt.Errorf("marking reindex merged: %w", err)
	}
	return nil
}

func (t *ShardReindexTask_MapToBlockmax) getSegmentPathsToMove(bucketPathSrc, bucketPathDst string,
) ([][2]string, bool, error) {
	segmentPaths := [][2]string{}
	needsRecover := false

	err := filepath.WalkDir(bucketPathSrc, func(path string, d os.DirEntry, err error) error {
		if d.IsDir() {
			return nil
		}
		if t.isSegmentDb(d.Name()) || t.isSegmentBloom(d.Name()) {
			ext := filepath.Ext(d.Name())
			id := strings.TrimSuffix(strings.TrimPrefix(d.Name(), "segment-"), ext)
			timestamp, err := strconv.ParseInt(id, 10, 64)
			if err != nil {
				return err
			}
			timestampPast := time.Unix(0, timestamp).AddDate(-23, 0, 0).UnixNano()

			segmentPaths = append(segmentPaths, [2]string{
				path, filepath.Join(bucketPathDst, fmt.Sprintf("segment-%d%s", timestampPast, ext)),
			})
		} else if t.isSegmentWal(d.Name()) {
			if info, err := d.Info(); err != nil {
				return err
			} else if info.Size() > 0 {
				needsRecover = true
				return filepath.SkipAll
			}
		}
		return nil
	})
	if err != nil {
		return nil, false, err
	}
	if needsRecover {
		return nil, true, nil
	}
	return segmentPaths, false, nil
}

func (t *ShardReindexTask_MapToBlockmax) swapIngestAndMapBuckets(ctx context.Context,
	logger logrus.FieldLogger, shard ShardLike, rt mapToBlockmaxReindexTracker, props []string,
) error {
	lsmPath := shard.pathLSM()

	eg, _ := enterrors.NewErrorGroupWithContextWrapper(logger, ctx)
	eg.SetLimit(t.config.concurrency)
	for i := range props {
		propName := props[i]

		if !rt.isSwappedProp(props[i]) {
			eg.Go(func() error {
				bucketName := helpers.BucketSearchableFromPropNameLSM(propName)
				bucketPath := filepath.Join(lsmPath, bucketName)
				ingestBucketName := t.ingestBucketName(propName)
				ingestBucketPath := filepath.Join(lsmPath, ingestBucketName)
				mapBucketName := t.mapBucketName(propName)
				mapBucketPath := filepath.Join(lsmPath, mapBucketName)

				logger.WithFields(map[string]any{
					"bucket":        bucketName,
					"ingest_bucket": ingestBucketName,
					"map_bucket":    mapBucketName,
				}).Debug("swapping buckets")

				if err := os.Rename(bucketPath, mapBucketPath); err != nil {
					return err
				}
				if err := os.Rename(ingestBucketPath, bucketPath); err != nil {
					return err
				}
				if err := rt.markSwappedProp(propName); err != nil {
					return fmt.Errorf("marking reindex swapped for '%s': %w", propName, err)
				}
				return nil
			})
		}
	}
	if err := eg.Wait(); err != nil {
		return err
	}
	if err := rt.markSwapped(); err != nil {
		return fmt.Errorf("marking reindex swapped: %w", err)
	}

	logger.Debug("swapped searchable buckets")

	return nil
}

func (t *ShardReindexTask_MapToBlockmax) unswapIngestAndMapBuckets(ctx context.Context,
	logger logrus.FieldLogger, shard ShardLike, rt mapToBlockmaxReindexTracker, props []string,
) error {
	lsmPath := shard.pathLSM()

	eg, _ := enterrors.NewErrorGroupWithContextWrapper(logger, ctx)
	eg.SetLimit(t.config.concurrency)
	for i := range props {
		propName := props[i]

		if rt.isSwappedProp(props[i]) {
			eg.Go(func() error {
				bucketName := helpers.BucketSearchableFromPropNameLSM(propName)
				bucketPath := filepath.Join(lsmPath, bucketName)
				ingestBucketName := t.ingestBucketName(propName)
				ingestBucketPath := filepath.Join(lsmPath, ingestBucketName)
				mapBucketName := t.mapBucketName(propName)
				mapBucketPath := filepath.Join(lsmPath, mapBucketName)

				logger.WithFields(map[string]any{
					"bucket":        bucketName,
					"ingest_bucket": ingestBucketName,
					"map_bucket":    mapBucketName,
				}).Debug("unswapping buckets")

				if err := os.Rename(bucketPath, ingestBucketPath); err != nil {
					return err
				}
				if err := os.Rename(mapBucketPath, bucketPath); err != nil {
					return err
				}
				if err := rt.unmarkSwappedProp(propName); err != nil {
					return fmt.Errorf("unmarking reindex swapped for '%s': %w", propName, err)
				}
				return nil
			})
		}
	}
	if err := eg.Wait(); err != nil {
		return err
	}
	if err := rt.unmarkSwapped(); err != nil {
		return fmt.Errorf("unmarking reindex swapped: %w", err)
	}

	logger.Debug("unswapped searchable buckets")

	return nil
}

func (t *ShardReindexTask_MapToBlockmax) tidyMapBuckets(ctx context.Context,
	logger logrus.FieldLogger, shard ShardLike, rt mapToBlockmaxReindexTracker, props []string,
) error {
	lsmPath := shard.pathLSM()

	eg, _ := enterrors.NewErrorGroupWithContextWrapper(logger, ctx)
	eg.SetLimit(t.config.concurrency)
	for i := range props {
		propName := props[i]

		eg.Go(func() error {
			bucketName := t.mapBucketName(propName)
			bucketPath := filepath.Join(lsmPath, bucketName)
			if err := os.RemoveAll(bucketPath); err != nil {
				return err
			}
			return nil
		})
	}

	if err := eg.Wait(); err != nil {
		return err
	}
	if err := rt.markTidied(); err != nil {
		return fmt.Errorf("marking reindex tidied: %w", err)
	}
	return nil
}

func (t *ShardReindexTask_MapToBlockmax) loadReindexSearchBuckets(ctx context.Context,
	logger logrus.FieldLogger, shard ShardLike, props []string,
) error {
	bucketOpts := t.bucketOptions(shard, lsmkv.StrategyInverted, false, false, t.config.memtableOptBlockmaxFactor)
	return t.loadBuckets(ctx, logger, shard, props, t.reindexBucketName, bucketOpts)
}

func (t *ShardReindexTask_MapToBlockmax) loadIngestSearchBuckets(ctx context.Context,
	logger logrus.FieldLogger, shard ShardLike, props []string,
	disableCompaction, keepTombstones bool,
) error {
	bucketOpts := t.bucketOptions(shard, lsmkv.StrategyInverted, disableCompaction, keepTombstones, t.config.memtableOptBlockmaxFactor)
	return t.loadBuckets(ctx, logger, shard, props, t.ingestBucketName, bucketOpts)
}

func (t *ShardReindexTask_MapToBlockmax) loadMapSearchBuckets(ctx context.Context,
	logger logrus.FieldLogger, shard ShardLike, props []string,
) error {
	bucketOpts := t.bucketOptions(shard, lsmkv.StrategyMapCollection, false, false, 1)
	return t.loadBuckets(ctx, logger, shard, props, t.mapBucketName, bucketOpts)
}

func (t *ShardReindexTask_MapToBlockmax) loadBuckets(ctx context.Context,
	logger logrus.FieldLogger, shard ShardLike, props []string, bucketNamer func(string) string,
	bucketOpts []lsmkv.BucketOption,
) error {
	store := shard.Store()

	eg, gctx := enterrors.NewErrorGroupWithContextWrapper(logger, ctx)
	eg.SetLimit(t.config.concurrency)
	for i := range props {
		propName := props[i]

		eg.Go(func() error {
			bucketName := bucketNamer(propName)
			logger.WithField("bucket", bucketName).Debug("loading bucket")
			if err := store.CreateOrLoadBucket(gctx, bucketName, bucketOpts...); err != nil {
				return err
			}
			logger.WithField("bucket", bucketName).Debug("bucket loaded")
			return nil
		})
	}

	if err := eg.Wait(); err != nil {
		return err
	}
	return nil
}

func (t *ShardReindexTask_MapToBlockmax) recoverReindexBucket(ctx context.Context,
	logger logrus.FieldLogger, shard ShardLike, bucketName string,
) error {
	store := shard.Store()
	bucketOpts := t.bucketOptions(shard, lsmkv.StrategyInverted, true, false, t.config.memtableOptBlockmaxFactor)

	logger.WithField("bucket", bucketName).Debug("recover wals, loading bucket")
	if err := store.CreateOrLoadBucket(ctx, bucketName, bucketOpts...); err != nil {
		return fmt.Errorf("bucket '%s': %w", bucketName, err)
	}
	logger.WithField("bucket", bucketName).Debug("recover wals, shutting down bucket")
	if err := store.ShutdownBucket(ctx, bucketName); err != nil {
		return fmt.Errorf("bucket '%s': %w", bucketName, err)
	}
	logger.WithField("bucket", bucketName).Debug("recover wals, shut down bucket")

	return nil
}

func (t *ShardReindexTask_MapToBlockmax) removeReindexBucketsDirs(ctx context.Context, logger logrus.FieldLogger,
	shard ShardLike, props []string,
) error {
	return t.removeBucketsDirs(ctx, logger, shard, props, t.reindexBucketName)
}

func (t *ShardReindexTask_MapToBlockmax) removeIngestBucketsDirs(ctx context.Context, logger logrus.FieldLogger,
	shard ShardLike, props []string,
) error {
	return t.removeBucketsDirs(ctx, logger, shard, props, t.ingestBucketName)
}

func (t *ShardReindexTask_MapToBlockmax) removeBucketsDirs(ctx context.Context, logger logrus.FieldLogger,
	shard ShardLike, props []string, bucketNamer func(string) string,
) error {
	lsmPath := shard.pathLSM()
	eg, _ := enterrors.NewErrorGroupWithContextWrapper(logger, ctx)
	eg.SetLimit(t.config.concurrency)
	for i := range props {
		propName := props[i]

		eg.Go(func() error {
			bucketName := bucketNamer(propName)
			bucketPath := filepath.Join(lsmPath, bucketName)

			logger.WithField("bucket", bucketName).Debug("removing bucket")

			return os.RemoveAll(bucketPath)
		})
	}
	return eg.Wait()
}

func (t *ShardReindexTask_MapToBlockmax) duplicateToIngestBuckets(shard *Shard, props []string,
) error {
	return t.duplicateToBuckets(shard, props, t.ingestBucketName, t.calcPropLenInverted)
}

func (t *ShardReindexTask_MapToBlockmax) duplicateToMapBuckets(shard *Shard, props []string,
) error {
	return t.duplicateToBuckets(shard, props, t.mapBucketName, t.calcPropLenMap)
}

func (t *ShardReindexTask_MapToBlockmax) duplicateToBuckets(shard *Shard, props []string,
	bucketNamer func(string) string, calcPropLen func([]inverted.Countable) float32,
) error {
	propsByName := map[string]struct{}{}
	for i := range props {
		propsByName[props[i]] = struct{}{}
	}

	shard.registerAddToPropertyValueIndex(func(s *Shard, docID uint64, property *inverted.Property) error {
		if !property.HasSearchableIndex {
			return nil
		}
		if _, ok := propsByName[property.Name]; !ok {
			return nil
		}

		bucketName := bucketNamer(property.Name)
		bucket := s.store.Bucket(bucketName)
		propLen := calcPropLen(property.Items)
		for _, item := range property.Items {
			pair := s.pairPropertyWithFrequency(docID, item.TermFrequency, propLen)
			if err := s.addToPropertyMapBucket(bucket, pair, item.Data); err != nil {
				return fmt.Errorf("adding prop '%s' to bucket '%s': %w", item.Data, bucketName, err)
			}
		}
		return nil
	})
	shard.registerDeleteFromPropertyValueIndex(func(s *Shard, docID uint64, property *inverted.Property) error {
		if !property.HasSearchableIndex {
			return nil
		}
		if _, ok := propsByName[property.Name]; !ok {
			return nil
		}

		bucketName := bucketNamer(property.Name)
		bucket := s.store.Bucket(bucketName)
		for _, item := range property.Items {
			if err := s.deleteInvertedIndexItemWithFrequencyLSM(bucket, item, docID); err != nil {
				return fmt.Errorf("deleting prop '%s' from bucket '%s': %w", item.Data, bucketName, err)
			}
		}
		return nil
	})

	return nil
}

func (t *ShardReindexTask_MapToBlockmax) isSegmentDb(filename string) bool {
	return strings.HasPrefix(filename, "segment-") && strings.HasSuffix(filename, ".db")
}

func (t *ShardReindexTask_MapToBlockmax) isSegmentBloom(filename string) bool {
	return strings.HasPrefix(filename, "segment-") && strings.HasSuffix(filename, ".bloom")
}

func (t *ShardReindexTask_MapToBlockmax) isSegmentWal(filename string) bool {
	return strings.HasPrefix(filename, "segment-") && strings.HasSuffix(filename, ".wal")
}

func (t *ShardReindexTask_MapToBlockmax) calcPropLenMap(items []inverted.Countable) float32 {
	return float32(len(items))
}

func (t *ShardReindexTask_MapToBlockmax) calcPropLenInverted(items []inverted.Countable) float32 {
	propLen := float32(0)
	for _, item := range items {
		propLen += item.TermFrequency
	}
	return propLen
}

func (t *ShardReindexTask_MapToBlockmax) bucketOptions(shard ShardLike, strategy string,
	disableCompaction, keepTombstones bool, memtableOptFactor int,
) []lsmkv.BucketOption {
	index := shard.Index()

	opts := []lsmkv.BucketOption{
		lsmkv.WithDirtyThreshold(time.Duration(index.Config.MemtablesFlushDirtyAfter) * time.Second),
		lsmkv.WithDynamicMemtableSizing(
			index.Config.MemtablesInitialSizeMB*memtableOptFactor,
			index.Config.MemtablesMaxSizeMB*memtableOptFactor,
			index.Config.MemtablesMinActiveSeconds*memtableOptFactor,
			index.Config.MemtablesMaxActiveSeconds*memtableOptFactor,
		),
		lsmkv.WithPread(index.Config.AvoidMMap),
		lsmkv.WithAllocChecker(index.allocChecker),
		lsmkv.WithMaxSegmentSize(index.Config.MaxSegmentSize),
		lsmkv.WithSegmentsChecksumValidationEnabled(index.Config.LSMEnableSegmentsChecksumValidation),
		lsmkv.WithStrategy(strategy),
		lsmkv.WithDisableCompaction(disableCompaction),
		lsmkv.WithKeepTombstones(keepTombstones),
	}

	if strategy == lsmkv.StrategyMapCollection && shard.Versioner().Version() < 2 {
		opts = append(opts, lsmkv.WithLegacyMapSorting())
	}

	return opts
}

func (t *ShardReindexTask_MapToBlockmax) reindexBucketName(propName string) string {
	return helpers.BucketSearchableFromPropNameLSM(propName) + "__blockmax_reindex"
}

func (t *ShardReindexTask_MapToBlockmax) ingestBucketName(propName string) string {
	return helpers.BucketSearchableFromPropNameLSM(propName) + "__blockmax_ingest"
}

func (t *ShardReindexTask_MapToBlockmax) mapBucketName(propName string) string {
	return helpers.BucketSearchableFromPropNameLSM(propName) + "__blockmax_map"
}

func (t *ShardReindexTask_MapToBlockmax) findPropsToReindex(shard ShardLike) (props []string, save bool) {
	collectionName := shard.Index().Config.ClassName.String()
	shardName := shard.Name()
	propNames := []string{}

	if !t.isShardSelected(collectionName, shardName) {
		return propNames, false
	}

	checkPropSelected := func(propName string) bool { return true }
	if t.config.selectionEnabled {
		if selectedProps := t.config.selectedPropsByCollection[collectionName]; len(selectedProps) > 0 {
			checkPropSelected = func(propName string) bool {
				_, ok := selectedProps[propName]
				return ok
			}
		}
	}

	for name, bucket := range shard.Store().GetBucketsByName() {
		if bucket.Strategy() == lsmkv.StrategyMapCollection {
			propName, indexType := GetPropNameAndIndexTypeFromBucketName(name)

			if indexType == IndexTypePropSearchableValue && checkPropSelected(propName) {
				propNames = append(propNames, propName)
			}
		}
	}
	return propNames, true
}

func (t *ShardReindexTask_MapToBlockmax) getPropsToReindex(shard ShardLike, rt mapToBlockmaxReindexTracker) ([]string, error) {
	if rt.hasProps() {
		props, err := rt.getProps()
		if err != nil {
			return nil, err
		}
		return props, nil
	}
	props, save := t.findPropsToReindex(shard)
	if save {
		if err := rt.saveProps(props); err != nil {
			return nil, err
		}
	}
	return props, nil
}

func (t *ShardReindexTask_MapToBlockmax) readPropsToReindex(rt mapToBlockmaxReindexTracker) ([]string, error) {
	if rt.hasProps() {
		props, err := rt.getProps()
		if err != nil {
			return nil, err
		}
		return props, nil
	}
	return []string{}, nil
}

func (t *ShardReindexTask_MapToBlockmax) isShardSelected(collectionName, shardName string) bool {
	if t.config.selectionEnabled {
		selectedShards, isCollectionSelected := t.config.selectedShardsByCollection[collectionName]
		if !isCollectionSelected {
			return false
		}

		if len(selectedShards) > 0 {
			if _, isShardSelected := selectedShards[shardName]; !isShardSelected {
				return false
			}
		}
	}
	return true
}

// -----------------------------------------------------------------------------

type migrationData struct {
	key   indexKey
	docID uint64
	props []inverted.Property
	err   error
}

type objectsIteratorAsync func(logger logrus.FieldLogger, shard ShardLike, lastKey indexKey, keyParse func([]byte) indexKey, propExtraction *storobj.PropertyExtraction, reindexStarted time.Time, breakCh <-chan bool,
) (time.Time, <-chan *migrationData)

func uuidObjectsIteratorAsync(logger logrus.FieldLogger, shard ShardLike, lastKey indexKey, keyParse func([]byte) indexKey,
	propExtraction *storobj.PropertyExtraction, reindexStarted time.Time, breakCh <-chan bool,
) (time.Time, <-chan *migrationData) {
	startedCh := make(chan time.Time)
	mdCh := make(chan *migrationData)

	enterrors.GoWrapper(func() {
		cursor := shard.Store().Bucket(helpers.ObjectsBucketLSM).CursorOnDisk()
		defer cursor.Close()

		startedCh <- time.Now() // after cursor created (necessary locks acquired)
		addProps := additional.Properties{}

		var k, v []byte
		if lastKey == nil {
			k, v = cursor.First()
		} else {
			key := lastKey.Bytes()
			k, v = cursor.Seek(key)
			if bytes.Equal(k, key) {
				k, v = cursor.Next()
			}
		}

		for ; k != nil; k, v = cursor.Next() {
			ik := keyParse(k)
			obj, err := storobj.FromBinaryOptional(v, addProps, propExtraction)
			if err != nil {
				mdCh <- &migrationData{err: fmt.Errorf("unmarshalling object '%s': %w", ik.String(), err)}
				break
			}

			if obj.LastUpdateTimeUnix() < reindexStarted.UnixMilli() {
				props, _, err := shard.AnalyzeObject(obj)
				if err != nil {
					mdCh <- &migrationData{err: fmt.Errorf("analyzing object '%s': %w", ik.String(), err)}
					break
				}

				if <-breakCh {
					break
				}
				mdCh <- &migrationData{key: ik.Clone(), props: props, docID: obj.DocID}
			} else {
				if <-breakCh {
					break
				}
				mdCh <- &migrationData{key: ik.Clone()}
			}
		}
		if k == nil {
			<-breakCh
			mdCh <- nil
		}
		close(mdCh)
	}, logger)

	return <-startedCh, mdCh
}

// -----------------------------------------------------------------------------

type mapToBlockmaxReindexTracker interface {
	hasStartCondition() bool
	isStarted() bool
	markStarted(time.Time) error
	getStarted() (time.Time, error)

	markProgress(lastProcessedKey indexKey, processedCount, indexedCount int) error
	getProgress() (indexKey, error)

	isReindexed() bool
	markReindexed() error

	isMerged() bool
	markMerged() error

	isSwapped() bool
	markSwapped() error
	unmarkSwapped() error
	isSwappedProp(propName string) bool
	markSwappedProp(propName string) error
	unmarkSwappedProp(propName string) error

	isTidied() bool
	markTidied() error

	hasProps() bool
	getProps() ([]string, error)
	saveProps([]string) error

	reset() error
}

func newFileMapToBlockmaxReindexTracker(lsmPath string, keyParser indexKeyParser) *fileMapToBlockmaxReindexTracker {
	return &fileMapToBlockmaxReindexTracker{
		progressCheckpoint: 1,
		keyParser:          keyParser,
		config: fileReindexTrackerConfig{
			filenameStart:      "start.mig",
			filenameStarted:    "started.mig",
			filenameProgress:   "progress.mig",
			filenameReindexed:  "reindexed.mig",
			filenameMerged:     "merged.mig",
			filenameSwapped:    "swapped.mig",
			filenameTidied:     "tidied.mig",
			filenameProperties: "properties.mig",
			migrationPath:      filepath.Join(lsmPath, ".migrations", "searchable_map_to_blockmax"),
		},
	}
}

type fileMapToBlockmaxReindexTracker struct {
	progressCheckpoint int
	keyParser          indexKeyParser
	config             fileReindexTrackerConfig
}

type fileReindexTrackerConfig struct {
	filenameStart      string
	filenameStarted    string
	filenameProgress   string
	filenameReindexed  string
	filenameMerged     string
	filenameSwapped    string
	filenameTidied     string
	filenameProperties string
	migrationPath      string
}

func (t *fileMapToBlockmaxReindexTracker) init() error {
	if err := os.MkdirAll(t.config.migrationPath, 0o777); err != nil {
		return err
	}
	return nil
}

func (t *fileMapToBlockmaxReindexTracker) hasStartCondition() bool {
	return t.fileExists(t.config.filenameStart)
}

func (t *fileMapToBlockmaxReindexTracker) isStarted() bool {
	return t.fileExists(t.config.filenameStarted)
}

func (t *fileMapToBlockmaxReindexTracker) markStarted(started time.Time) error {
	return t.createFile(t.config.filenameStarted, []byte(t.encodeTime(started)))
}

func (t *fileMapToBlockmaxReindexTracker) getStarted() (time.Time, error) {
	path := t.filepath(t.config.filenameStarted)
	content, err := os.ReadFile(path)
	if err != nil {
		return time.Time{}, err
	}
	return t.decodeTime(string(content))
}

func (t *fileMapToBlockmaxReindexTracker) findLastProgressFile() (string, error) {
	prefix := t.config.filenameProgress + "."
	expectedLen := len(prefix) + 9 // 9 digits

	lastProgressFilename := ""
	err := filepath.WalkDir(t.config.migrationPath, func(path string, d os.DirEntry, err error) error {
		// skip parent and children dirs
		if path != t.config.migrationPath {
			if d.IsDir() {
				return filepath.SkipDir
			}
			if name := d.Name(); len(name) == expectedLen && strings.HasPrefix(name, prefix) {
				lastProgressFilename = name
			}
		}
		return nil
	})

	return lastProgressFilename, err
}

func (t *fileMapToBlockmaxReindexTracker) markProgress(lastProcessedKey indexKey, processedCount, indexedCount int) error {
	filename := fmt.Sprintf("%s.%09d", t.config.filenameProgress, t.progressCheckpoint)
	content := strings.Join([]string{
		t.encodeTime(time.Now()),
		lastProcessedKey.String(),
		fmt.Sprintf("all %d", processedCount),
		fmt.Sprintf("idx %d", indexedCount),
	}, "\n")

	if err := t.createFile(filename, []byte(content)); err != nil {
		return err
	}
	t.progressCheckpoint++
	return nil
}

func (t *fileMapToBlockmaxReindexTracker) getProgress() (indexKey, error) {
	filename, err := t.findLastProgressFile()
	if err != nil {
		return nil, err
	}
	if filename == "" {
		return t.keyParser.FromBytes(nil), nil
	}

	checkpoint, err := strconv.Atoi(strings.TrimPrefix(filename, t.config.filenameProgress+"."))
	if err != nil {
		return nil, err
	}

	path := t.filepath(filename)
	content, err := os.ReadFile(path)
	if err != nil {
		return nil, err
	}

	split := strings.Split(string(content), "\n")
	key, err := t.keyParser.FromString(split[1])
	if err != nil {
		return nil, err
	}

	t.progressCheckpoint = checkpoint + 1
	return key, nil
}

func (t *fileMapToBlockmaxReindexTracker) isReindexed() bool {
	return t.fileExists(t.config.filenameReindexed)
}

func (t *fileMapToBlockmaxReindexTracker) markReindexed() error {
	return t.createFile(t.config.filenameReindexed, []byte(t.encodeTimeNow()))
}

func (t *fileMapToBlockmaxReindexTracker) isMerged() bool {
	return t.fileExists(t.config.filenameMerged)
}

func (t *fileMapToBlockmaxReindexTracker) markMerged() error {
	return t.createFile(t.config.filenameMerged, []byte(t.encodeTimeNow()))
}

func (t *fileMapToBlockmaxReindexTracker) isSwappedProp(propName string) bool {
	return t.fileExists(t.config.filenameSwapped + "." + propName)
}

func (t *fileMapToBlockmaxReindexTracker) markSwappedProp(propName string) error {
	return t.createFile(t.config.filenameSwapped+"."+propName, []byte(t.encodeTimeNow()))
}

func (t *fileMapToBlockmaxReindexTracker) unmarkSwappedProp(propName string) error {
	return t.removeFile(t.config.filenameSwapped + "." + propName)
}

func (t *fileMapToBlockmaxReindexTracker) isSwapped() bool {
	return t.fileExists(t.config.filenameSwapped)
}

func (t *fileMapToBlockmaxReindexTracker) markSwapped() error {
	return t.createFile(t.config.filenameSwapped, []byte(t.encodeTimeNow()))
}

func (t *fileMapToBlockmaxReindexTracker) unmarkSwapped() error {
	return t.removeFile(t.config.filenameSwapped)
}

func (t *fileMapToBlockmaxReindexTracker) isTidied() bool {
	return t.fileExists(t.config.filenameTidied)
}

func (t *fileMapToBlockmaxReindexTracker) markTidied() error {
	return t.createFile(t.config.filenameTidied, []byte(t.encodeTimeNow()))
}

func (t *fileMapToBlockmaxReindexTracker) filepath(filename string) string {
	return filepath.Join(t.config.migrationPath, filename)
}

func (t *fileMapToBlockmaxReindexTracker) fileExists(filename string) bool {
	if _, err := os.Stat(t.filepath(filename)); err == nil {
		return true
	} else if errors.Is(err, os.ErrNotExist) {
		return false
	}
	return false
}

func (t *fileMapToBlockmaxReindexTracker) createFile(filename string, content []byte) error {
	path := t.filepath(filename)
	file, err := os.OpenFile(path, os.O_WRONLY|os.O_CREATE|os.O_EXCL, 0o777)
	if err != nil {
		return err
	}
	defer file.Close()

	if len(content) > 0 {
		_, err = file.Write(content)
		return err
	}
	return nil
}

func (t *fileMapToBlockmaxReindexTracker) removeFile(filename string) error {
	if err := os.Remove(t.filepath(filename)); err != nil {
		if !errors.Is(err, os.ErrNotExist) {
			return err
		}
	}
	return nil
}

func (t *fileMapToBlockmaxReindexTracker) encodeTimeNow() string {
	return t.encodeTime(time.Now())
}

func (t *fileMapToBlockmaxReindexTracker) encodeTime(tm time.Time) string {
	return tm.UTC().Format(time.RFC3339Nano)
}

func (t *fileMapToBlockmaxReindexTracker) decodeTime(tm string) (time.Time, error) {
	return time.Parse(time.RFC3339Nano, tm)
}

func (t *fileMapToBlockmaxReindexTracker) hasProps() bool {
	return t.fileExists(t.config.filenameProperties)
}

func (t *fileMapToBlockmaxReindexTracker) saveProps(propNames []string) error {
	props := []byte(strings.Join(propNames, ","))
	return t.createFile(t.config.filenameProperties, props)
}

func (t *fileMapToBlockmaxReindexTracker) getProps() ([]string, error) {
	content, err := os.ReadFile(t.filepath(t.config.filenameProperties))
	if err != nil {
		return nil, err
	}
	if len(content) == 0 {
		return []string{}, nil
	}
	return strings.Split(string(content), ","), nil
}

func (t *fileMapToBlockmaxReindexTracker) reset() error {
	return os.RemoveAll(t.config.migrationPath)
}

// -----------------------------------------------------------------------------

type indexKey interface {
	String() string
	Bytes() []byte
	Clone() indexKey
}

type uuidBytes []byte

func (b uuidBytes) String() string {
	if b == nil {
		return "nil"
	}
	uid, err := uuid.FromBytes(b)
	if err != nil {
		return err.Error()
	}
	return uid.String()
}

func (b uuidBytes) Bytes() []byte {
	return b
}

func (b uuidBytes) Clone() indexKey {
	buf := make([]byte, len(b))
	copy(buf, b)
	return uuidBytes(buf)
}

// type uint64Bytes []byte

// func (b uint64Bytes) String() string {
// 	if b == nil {
// 		return "nil"
// 	}
// 	return fmt.Sprint(binary.LittleEndian.Uint64(b))
// }

// func (b uint64Bytes) Bytes() []byte {
// 	return b
// }

// func (b uint64Bytes) Clone() indexKey {
// 	buf := make([]byte, len(b))
// 	copy(buf, b)
// 	return uint64Bytes(buf)
// }

// -----------------------------------------------------------------------------

type indexKeyParser interface {
	FromString(key string) (indexKey, error)
	FromBytes(key []byte) indexKey
}

type uuidKeyParser struct{}

func (p *uuidKeyParser) FromString(key string) (indexKey, error) {
	uid, err := uuid.Parse(key)
	if err != nil {
		return nil, err
	}
	buf, err := uid.MarshalBinary()
	if err != nil {
		return nil, err
	}
	return uuidBytes(buf), nil
}

func (p *uuidKeyParser) FromBytes(key []byte) indexKey {
	return uuidBytes(key)
}

// type uint64KeyParser struct{}

// func (p *uint64KeyParser) FromString(key string) (indexKey, error) {
// 	u, err := strconv.ParseUint(key, 10, 64)
// 	if err != nil {
// 		return nil, err
// 	}
// 	buf := make([]byte, 8)
// 	binary.LittleEndian.PutUint64(buf, u)
// 	return uint64Bytes(buf), nil
// }

// func (p *uint64KeyParser) FromBytes(key []byte) indexKey {
// 	return uint64Bytes(key)
// }<|MERGE_RESOLUTION|>--- conflicted
+++ resolved
@@ -30,18 +30,13 @@
 	"github.com/weaviate/weaviate/adapters/repos/db/lsmkv"
 	"github.com/weaviate/weaviate/entities/additional"
 	enterrors "github.com/weaviate/weaviate/entities/errors"
-
 	"github.com/weaviate/weaviate/entities/storobj"
 	"github.com/weaviate/weaviate/usecases/config"
 	schema "github.com/weaviate/weaviate/usecases/schema"
 )
 
 func NewShardInvertedReindexTaskMapToBlockmax(logger logrus.FieldLogger,
-<<<<<<< HEAD
-	swapBuckets, unswapBuckets, tidyBuckets, reloadShards, rollback bool,
-=======
-	swapBuckets, unswapBuckets, tidyBuckets, rollback, conditionalStart bool,
->>>>>>> f1d0731e
+	swapBuckets, unswapBuckets, tidyBuckets, reloadShards, rollback, conditionalStart bool,
 	processingDuration, pauseDuration time.Duration, concurrency int,
 	cptSelected []config.CollectionPropsTenants, schemaManager *schema.Manager,
 ) *ShardReindexTask_MapToBlockmax {
@@ -328,16 +323,15 @@
 		return
 	}
 
-<<<<<<< HEAD
+	if t.config.conditionalStart && !rt.hasStartCondition() {
+		err = fmt.Errorf("conditional start is set, but file trigger is not found")
+		return
+	}
+
 	isStarted := rt.isStarted()
 	if !isStarted && !isShardSelected {
 		logger.Debug("different collection/shard selected. nothing to do")
 		return nil
-=======
-	if t.config.conditionalStart && !rt.hasStartCondition() {
-		err = fmt.Errorf("conditional start is set, but file trigger is not found")
-		return
->>>>>>> f1d0731e
 	}
 
 	props, err := t.getPropsToReindex(shard, rt)
@@ -444,7 +438,7 @@
 
 	if t.config.conditionalStart && !rt.hasStartCondition() {
 		err = fmt.Errorf("conditional start is set, but file trigger is not found")
-		return zerotime, err
+		return zerotime, false, err
 	}
 
 	props, err := t.readPropsToReindex(rt)
