//                           _       _
// __      _____  __ ___   ___  __ _| |_ ___
// \ \ /\ / / _ \/ _` \ \ / / |/ _` | __/ _ \
//  \ V  V /  __/ (_| |\ V /| | (_| | ||  __/
//   \_/\_/ \___|\__,_| \_/ |_|\__,_|\__\___|
//
//  Copyright © 2016 - 2024 Weaviate B.V. All rights reserved.
//
//  CONTACT: hello@weaviate.io
//

package db

import (
	"context"
	"fmt"
	"os"
	"runtime/debug"
	"sync"
	"time"

	"github.com/pkg/errors"
	"github.com/sirupsen/logrus"

	"github.com/weaviate/weaviate/adapters/repos/db/helpers"
	"github.com/weaviate/weaviate/adapters/repos/db/indexcheckpoint"
	"github.com/weaviate/weaviate/adapters/repos/db/queue"
	enterrors "github.com/weaviate/weaviate/entities/errors"
	"github.com/weaviate/weaviate/entities/models"
	entsentry "github.com/weaviate/weaviate/entities/sentry"
	"github.com/weaviate/weaviate/entities/storagestate"
	"github.com/weaviate/weaviate/usecases/monitoring"
)

func NewShard(ctx context.Context, promMetrics *monitoring.PrometheusMetrics,
	shardName string, index *Index, class *models.Class, jobQueueCh chan job,
	scheduler *queue.Scheduler, indexCheckpoints *indexcheckpoint.Checkpoints,
	reindexer ShardReindexerV3,
) (_ *Shard, err error) {
	start := time.Now()

	index.logger.WithFields(logrus.Fields{
		"action": "init_shard",
		"shard":  shardName,
		"index":  index.ID(),
	}).Debugf("initializing shard %q", shardName)

	s := &Shard{
		index:       index,
		class:       class,
		name:        shardName,
		promMetrics: promMetrics,
		metrics: NewMetrics(index.logger, promMetrics,
			string(index.Config.ClassName), shardName),
		slowQueryReporter:     helpers.NewSlowQueryReporterFromEnv(index.logger),
		stopDimensionTracking: make(chan struct{}),
		replicationMap:        pendingReplicaTasks{Tasks: make(map[string]replicaTask, 32)},
		centralJobQueue:       jobQueueCh,
		scheduler:             scheduler,
		indexCheckpoints:      indexCheckpoints,

		shut:         false,
		shutdownLock: new(sync.RWMutex),

<<<<<<< HEAD
		status:                          NewShardStatus(),
		searchableBlockmaxPropNamesLock: new(sync.Mutex),
		reindexer:                       reindexer,
		usingBlockMaxWAND:               index.invertedIndexConfig.UsingBlockMaxWAND,
=======
		status: ShardStatus{Status: storagestate.StatusLoading},
>>>>>>> 188b64a0
	}

	index.metrics.UpdateShardStatus("", storagestate.StatusLoading.String())

	defer func() {
		p := recover()
		if p != nil {
			err = fmt.Errorf("unexpected error initializing shard %q of index %q: %v", shardName, index.ID(), p)
			index.logger.WithError(err).WithFields(logrus.Fields{
				"index": index.ID(),
				"shard": shardName,
			}).Error("panic during shard initialization")
			debug.PrintStack()
		}

		if err != nil {
			// Initializing a shard should normally not fail. If it does, this could
			// mean that this setup requires further attention, e.g. to manually fix
			// a data corruption. This makes it a prime use case for sentry:
			entsentry.CaptureException(err)
			// spawn a new context as we cannot guarantee that the init context is
			// still valid, but we want to make sure that we have enough time to clean
			// up the partial init
			ctx, cancel := context.WithTimeout(context.Background(), 120*time.Second)
			defer cancel()
			s.index.logger.WithFields(logrus.Fields{
				"action":   "new_shard",
				"duration": 120 * time.Second,
			}).Debug("context.WithTimeout")

			s.cleanupPartialInit(ctx)
		}
	}()

	defer func() {
		index.metrics.ObserveUpdateShardStatus(s.status.Status.String(), time.Since(start))
	}()

	s.activityTracker.Store(1) // initial state
	s.initCycleCallbacks()

	s.docIdLock = make([]sync.Mutex, IdLockPoolSize)

	defer index.metrics.ShardStartup(start)

	_, err = os.Stat(s.path())
	exists := false
	if err == nil {
		exists = true
	}

	if err := os.MkdirAll(s.path(), os.ModePerm); err != nil {
		return nil, err
	}

	// init the store itself synchronously
	if err := s.initLSMStore(); err != nil {
		return nil, fmt.Errorf("init shard's %q store: %w", s.ID(), err)
	}

	_ = s.reindexer.RunBeforeLsmInit(ctx, s)

	if err := s.initNonVector(ctx, class); err != nil {
		return nil, errors.Wrapf(err, "init shard %q", s.ID())
	}

	if err = s.initShardVectors(ctx); err != nil {
		return nil, fmt.Errorf("init shard vectors: %w", err)
	}

	s.initDimensionTracking()

	if asyncEnabled() {
		f := func() {
			_ = s.ForEachVectorQueue(func(targetVector string, _ *VectorIndexQueue) error {
				if err := s.ConvertQueue(targetVector); err != nil {
					index.logger.WithError(err).Errorf("preload shard for target vector: %s", targetVector)
				}
				return nil
			})
		}
		enterrors.GoWrapper(f, s.index.logger)
	}
	s.NotifyReady()

	if exists {
		s.index.logger.Printf("Completed loading shard %s in %s", s.ID(), time.Since(start))
	} else {
		s.index.logger.Printf("Created shard %s in %s", s.ID(), time.Since(start))
	}

	_ = s.reindexer.RunAfterLsmInit(ctx, s)
	_ = s.reindexer.RunAfterLsmInitAsync(ctx, s)
	return s, nil
}

// cleanupPartialInit is called when the shard was only partially initialized.
// Internally it just uses [Shutdown], but also adds some logging.
func (s *Shard) cleanupPartialInit(ctx context.Context) {
	log := s.index.logger.WithField("action", "cleanup_partial_initialization")
	if err := s.Shutdown(ctx); err != nil {
		log.WithError(err).Error("failed to shutdown store")
	}

	log.Debug("successfully cleaned up partially initialized shard")
}

func (s *Shard) NotifyReady() {
	s.UpdateStatus(storagestate.StatusReady.String())
	s.index.logger.
		WithField("action", "startup").
		Debugf("shard=%s is ready", s.name)
}<|MERGE_RESOLUTION|>--- conflicted
+++ resolved
@@ -62,14 +62,10 @@
 		shut:         false,
 		shutdownLock: new(sync.RWMutex),
 
-<<<<<<< HEAD
-		status:                          NewShardStatus(),
+		status:                          ShardStatus{Status: storagestate.StatusLoading},
 		searchableBlockmaxPropNamesLock: new(sync.Mutex),
 		reindexer:                       reindexer,
 		usingBlockMaxWAND:               index.invertedIndexConfig.UsingBlockMaxWAND,
-=======
-		status: ShardStatus{Status: storagestate.StatusLoading},
->>>>>>> 188b64a0
 	}
 
 	index.metrics.UpdateShardStatus("", storagestate.StatusLoading.String())
