--- conflicted
+++ resolved
@@ -89,25 +89,9 @@
 	if s.hasTargetVectors() {
 		// TODO run in parallel?
 		for targetVector, queue := range s.queues {
-<<<<<<< HEAD
-			targetVector, queue := targetVector, queue // capture loop variables
-			eg.Go(func() error {
-				// Remove err from closure scope, use local error
-				if dropErr := queue.Drop(); dropErr != nil {
-					return fmt.Errorf("close queue of vector %q at %s: %w", targetVector, s.path(), dropErr)
-				}
-				return nil
-			})
-		}
-
-		// we have to close queue before index because the index is using the queue in case of drop
-		if err = eg.Wait(); err != nil {
-			return err
-=======
 			if err = queue.Drop(); err != nil {
 				return fmt.Errorf("close queue of vector %q at %s: %w", targetVector, s.path(), err)
 			}
->>>>>>> e4107bef
 		}
 		for targetVector, vectorIndex := range s.vectorIndexes {
 			if err = vectorIndex.Drop(ctx); err != nil {
