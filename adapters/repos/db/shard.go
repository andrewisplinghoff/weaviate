--- conflicted
+++ resolved
@@ -519,8 +519,7 @@
 		lsmkv.WithPread(s.index.Config.AvoidMMap),
 		lsmkv.WithKeepTombstones(true),
 		s.dynamicMemtableSizing(),
-<<<<<<< HEAD
-		s.memtableIdleConfig(),
+		s.memtableDirtyConfig(),
 	}
 
 	if s.metrics != nil && !s.metrics.grouped {
@@ -531,10 +530,6 @@
 		opts = append(opts, lsmkv.WithMonitorCount())
 	}
 	err = store.CreateOrLoadBucket(ctx, helpers.ObjectsBucketLSM, opts...)
-=======
-		s.memtableDirtyConfig(),
-	)
->>>>>>> 1c8aa2b1
 	if err != nil {
 		return errors.Wrap(err, "create objects bucket")
 	}
