//                           _       _
// __      _____  __ ___   ___  __ _| |_ ___
// \ \ /\ / / _ \/ _` \ \ / / |/ _` | __/ _ \
//  \ V  V /  __/ (_| |\ V /| | (_| | ||  __/
//   \_/\_/ \___|\__,_| \_/ |_|\__,_|\__\___|
//
//  Copyright © 2016 - 2024 Weaviate B.V. All rights reserved.
//
//  CONTACT: hello@weaviate.io
//

package db

import (
	"context"
	"fmt"
	"os"
	"path"
	"sync/atomic"
	"time"

	"github.com/pkg/errors"
	"github.com/weaviate/weaviate/adapters/repos/db/indexcheckpoint"
	"github.com/weaviate/weaviate/adapters/repos/db/inverted"
	"github.com/weaviate/weaviate/entities/diskio"
	enterrors "github.com/weaviate/weaviate/entities/errors"
	"github.com/weaviate/weaviate/entities/models"
	"github.com/weaviate/weaviate/entities/schema"
	"github.com/weaviate/weaviate/entities/tenantactivity"
	"github.com/weaviate/weaviate/usecases/config"
	"github.com/weaviate/weaviate/usecases/replica"
	migratefs "github.com/weaviate/weaviate/usecases/schema/migrate/fs"
)

// init gets the current schema and creates one index object per class.
// The indices will in turn create shards, which will either read an
// existing db file from disk, or create a new one if none exists
func (db *DB) init(ctx context.Context) error {
	if err := os.MkdirAll(db.config.RootPath, 0o777); err != nil {
		return fmt.Errorf("create root path directory at %s: %w", db.config.RootPath, err)
	}

	// As of v1.22, db files are stored in a hierarchical structure
	// rather than a flat one. If weaviate is started with files
	// that are still in the flat structure, we will migrate them
	// over.
	if err := db.migrateFileStructureIfNecessary(); err != nil {
		return err
	}

	if asyncEnabled() {
		// init the index checkpoint file
		var err error
		db.indexCheckpoints, err = indexcheckpoint.New(db.config.RootPath, db.logger)
		if err != nil {
			return errors.Wrap(err, "init index checkpoint")
		}
	}

	objects := db.schemaGetter.GetSchemaSkipAuth().Objects
	if objects != nil {
		for _, class := range objects.Classes {
			invertedConfig := class.InvertedIndexConfig
			if invertedConfig == nil {
				// for backward compatibility, this field was introduced in v1.0.4,
				// prior schemas will not yet have the field. Init with the defaults
				// which were previously hard-coded.
				// In this method we are essentially reading the schema from disk, so
				// it could have been created before v1.0.4
				invertedConfig = &models.InvertedIndexConfig{
					CleanupIntervalSeconds: config.DefaultCleanupIntervalSeconds,
					Bm25: &models.BM25Config{
						K1: config.DefaultBM25k1,
						B:  config.DefaultBM25b,
					},
					UsingBlockMaxWAND: config.DefaultUsingBlockMaxWAND,
				}
			}
			if err := replica.ValidateConfig(class, db.config.Replication); err != nil {
				return fmt.Errorf("replication config: %w", err)
			}

			idx, err := NewIndex(ctx, IndexConfig{
				ClassName:                           schema.ClassName(class.Class),
				RootPath:                            db.config.RootPath,
				ResourceUsage:                       db.config.ResourceUsage,
				QueryMaximumResults:                 db.config.QueryMaximumResults,
				QueryNestedRefLimit:                 db.config.QueryNestedRefLimit,
				MemtablesFlushDirtyAfter:            db.config.MemtablesFlushDirtyAfter,
				MemtablesInitialSizeMB:              db.config.MemtablesInitialSizeMB,
				MemtablesMaxSizeMB:                  db.config.MemtablesMaxSizeMB,
				MemtablesMinActiveSeconds:           db.config.MemtablesMinActiveSeconds,
				MemtablesMaxActiveSeconds:           db.config.MemtablesMaxActiveSeconds,
				SegmentsCleanupIntervalSeconds:      db.config.SegmentsCleanupIntervalSeconds,
				SeparateObjectsCompactions:          db.config.SeparateObjectsCompactions,
				CycleManagerRoutinesFactor:          db.config.CycleManagerRoutinesFactor,
				MaxSegmentSize:                      db.config.MaxSegmentSize,
				HNSWMaxLogSize:                      db.config.HNSWMaxLogSize,
				HNSWWaitForCachePrefill:             db.config.HNSWWaitForCachePrefill,
				HNSWFlatSearchConcurrency:           db.config.HNSWFlatSearchConcurrency,
				HNSWAcornFilterRatio:                db.config.HNSWAcornFilterRatio,
				VisitedListPoolMaxSize:              db.config.VisitedListPoolMaxSize,
				TrackVectorDimensions:               db.config.TrackVectorDimensions,
				AvoidMMap:                           db.config.AvoidMMap,
				DisableLazyLoadShards:               db.config.DisableLazyLoadShards,
				ForceFullReplicasSearch:             db.config.ForceFullReplicasSearch,
				LSMEnableSegmentsChecksumValidation: db.config.LSMEnableSegmentsChecksumValidation,
				ReplicationFactor:                   class.ReplicationConfig.Factor,
				AsyncReplicationEnabled:             class.ReplicationConfig.AsyncEnabled,
				DeletionStrategy:                    class.ReplicationConfig.DeletionStrategy,
				ShardLoadLimiter:                    db.shardLoadLimiter,
			}, db.schemaGetter.CopyShardingState(class.Class),
				inverted.ConfigFromModel(invertedConfig),
				convertToVectorIndexConfig(class.VectorIndexConfig),
				convertToVectorIndexConfigs(class.VectorConfig),
<<<<<<< HEAD
				db.router, db.schemaGetter, db, db.logger, db.nodeResolver, db.remoteIndex,
				db.replicaClient, &db.config.Replication, db.promMetrics, class, db.jobQueueCh, db.scheduler, db.indexCheckpoints,
				db.memMonitor)
=======
				db.schemaGetter, db, db.logger, db.nodeResolver, db.remoteIndex,
				db.replicaClient, &db.config.Replication, db.promMetrics, class, db.jobQueueCh, db.scheduler,
				db.indexCheckpoints, db.memMonitor, db.reindexer)
>>>>>>> 87c6b1ad
			if err != nil {
				return errors.Wrap(err, "create index")
			}

			db.indexLock.Lock()
			db.indices[idx.ID()] = idx
			db.indexLock.Unlock()
		}
	}

	// If metrics aren't grouped, there is no need to observe node-wide metrics
	// asynchronously. In that case, each shard could track its own metrics with
	// a unique label. It is only when we conflate all collections/shards into
	// "n/a" that we need to actively aggregate node-wide metrics.
	//
	// See also https://github.com/weaviate/weaviate/issues/4396
	if db.promMetrics != nil && db.promMetrics.Group {
		db.metricsObserver = newNodeWideMetricsObserver(db)
		enterrors.GoWrapper(func() { db.metricsObserver.Start() }, db.logger)
	}

	return nil
}

func (db *DB) LocalTenantActivity() tenantactivity.ByCollection {
	return db.metricsObserver.Usage()
}

func (db *DB) migrateFileStructureIfNecessary() error {
	fsMigrationPath := path.Join(db.config.RootPath, "migration1.22.fs.hierarchy")
	exists, err := diskio.FileExists(fsMigrationPath)
	if err != nil {
		return err
	}
	if !exists {
		if err = db.migrateToHierarchicalFS(); err != nil {
			return fmt.Errorf("migrate to hierarchical fs: %w", err)
		}
		if _, err = os.Create(fsMigrationPath); err != nil {
			return fmt.Errorf("create hierarchical fs indicator: %w", err)
		}
	}
	return nil
}

func (db *DB) migrateToHierarchicalFS() error {
	before := time.Now()

	if err := migratefs.MigrateToHierarchicalFS(db.config.RootPath, db.schemaGetter); err != nil {
		return err
	}
	db.logger.WithField("action", "hierarchical_fs_migration").
		Debugf("fs migration took %s\n", time.Since(before))
	return nil
}

func NewAtomicInt64(val int64) *atomic.Int64 {
	aval := &atomic.Int64{}
	aval.Store(val)
	return aval
}<|MERGE_RESOLUTION|>--- conflicted
+++ resolved
@@ -113,15 +113,9 @@
 				inverted.ConfigFromModel(invertedConfig),
 				convertToVectorIndexConfig(class.VectorIndexConfig),
 				convertToVectorIndexConfigs(class.VectorConfig),
-<<<<<<< HEAD
 				db.router, db.schemaGetter, db, db.logger, db.nodeResolver, db.remoteIndex,
 				db.replicaClient, &db.config.Replication, db.promMetrics, class, db.jobQueueCh, db.scheduler, db.indexCheckpoints,
-				db.memMonitor)
-=======
-				db.schemaGetter, db, db.logger, db.nodeResolver, db.remoteIndex,
-				db.replicaClient, &db.config.Replication, db.promMetrics, class, db.jobQueueCh, db.scheduler,
-				db.indexCheckpoints, db.memMonitor, db.reindexer)
->>>>>>> 87c6b1ad
+				db.memMonitor, db.reindexer)
 			if err != nil {
 				return errors.Wrap(err, "create index")
 			}
