//                           _       _
// __      _____  __ ___   ___  __ _| |_ ___
// \ \ /\ / / _ \/ _` \ \ / / |/ _` | __/ _ \
//  \ V  V /  __/ (_| |\ V /| | (_| | ||  __/
//   \_/\_/ \___|\__,_| \_/ |_|\__,_|\__\___|
//
//  Copyright © 2016 - 2024 Weaviate B.V. All rights reserved.
//
//  CONTACT: hello@weaviate.io
//

package db

import (
	"context"
	"fmt"
	"os"
	"path"
	"runtime"
	"runtime/debug"
	golangSort "sort"
	"strings"
	"sync"
	"sync/atomic"
	"time"

	"github.com/weaviate/weaviate/adapters/repos/db/lsmkv"

	"github.com/pkg/errors"

	"github.com/go-openapi/strfmt"
	"github.com/google/uuid"
	"github.com/sirupsen/logrus"
	"github.com/weaviate/weaviate/adapters/repos/db/aggregator"
	"github.com/weaviate/weaviate/adapters/repos/db/helpers"
	"github.com/weaviate/weaviate/adapters/repos/db/indexcheckpoint"
	"github.com/weaviate/weaviate/adapters/repos/db/inverted"
	"github.com/weaviate/weaviate/adapters/repos/db/inverted/stopwords"
	"github.com/weaviate/weaviate/adapters/repos/db/sorter"
	"github.com/weaviate/weaviate/adapters/repos/db/vector/hnsw"
	"github.com/weaviate/weaviate/entities/additional"
	"github.com/weaviate/weaviate/entities/aggregation"
	"github.com/weaviate/weaviate/entities/autocut"
	"github.com/weaviate/weaviate/entities/errorcompounder"
	enterrors "github.com/weaviate/weaviate/entities/errors"
	"github.com/weaviate/weaviate/entities/filters"
	"github.com/weaviate/weaviate/entities/models"
	"github.com/weaviate/weaviate/entities/multi"
	"github.com/weaviate/weaviate/entities/schema"
	schemaConfig "github.com/weaviate/weaviate/entities/schema/config"
	"github.com/weaviate/weaviate/entities/search"
	"github.com/weaviate/weaviate/entities/searchparams"
	entsentry "github.com/weaviate/weaviate/entities/sentry"
	"github.com/weaviate/weaviate/entities/storagestate"
	"github.com/weaviate/weaviate/entities/storobj"
	esync "github.com/weaviate/weaviate/entities/sync"
	"github.com/weaviate/weaviate/usecases/config"
	"github.com/weaviate/weaviate/usecases/memwatch"
	"github.com/weaviate/weaviate/usecases/modules"
	"github.com/weaviate/weaviate/usecases/monitoring"
	"github.com/weaviate/weaviate/usecases/objects"
	"github.com/weaviate/weaviate/usecases/replica"
	schemaUC "github.com/weaviate/weaviate/usecases/schema"
	"github.com/weaviate/weaviate/usecases/sharding"
)

var (

	// Use runtime.GOMAXPROCS instead of runtime.NumCPU because NumCPU returns
	// the physical CPU cores. However, in a containerization context, that might
	// not be what we want. The physical node could have 128 cores, but we could
	// be cgroup-limited to 2 cores. In that case, we want 2 to be our limit, not
	// 128. It isn't guaranteed that MAXPROCS reflects the cgroup limit, but at
	// least there is a chance that it was set correctly. If not, it defaults to
	// NumCPU anyway, so we're not any worse off.
	_NUMCPU          = runtime.GOMAXPROCS(0)
	ErrShardNotFound = errors.New("shard not found")
)

// shardMap is a syn.Map which specialized in storing shards
type shardMap sync.Map

// Range calls f sequentially for each key and value present in the map.
// If f returns an error, range stops the iteration
func (m *shardMap) Range(f func(name string, shard ShardLike) error) (err error) {
	(*sync.Map)(m).Range(func(key, value any) bool {
		err = f(key.(string), value.(ShardLike))
		return err == nil
	})
	return err
}

// RangeConcurrently calls f for each key and value present in the map with at
// most _NUMCPU executors running in parallel. As opposed to [Range] it does
// not guarantee an exit on the first error.
func (m *shardMap) RangeConcurrently(logger logrus.FieldLogger, f func(name string, shard ShardLike) error) (err error) {
	eg := enterrors.NewErrorGroupWrapper(logger)
	eg.SetLimit(_NUMCPU)
	(*sync.Map)(m).Range(func(key, value any) bool {
		name, shard := key.(string), value.(ShardLike)
		eg.Go(func() error {
			return f(name, shard)
		}, name, shard)
		return true
	})

	return eg.Wait()
}

// Load returns the shard or nil if no shard is present.
func (m *shardMap) Load(name string) ShardLike {
	v, ok := (*sync.Map)(m).Load(name)
	if !ok {
		return nil
	}

	shard, ok := v.(ShardLike)
	if !ok {
		return nil
	}
	return shard
}

// Store sets a shard giving its name and value
func (m *shardMap) Store(name string, shard ShardLike) {
	(*sync.Map)(m).Store(name, shard)
}

// Swap swaps the shard for a key and returns the previous value if any.
// The loaded result reports whether the key was present.
func (m *shardMap) Swap(name string, shard ShardLike) (previous ShardLike, loaded bool) {
	v, ok := (*sync.Map)(m).Swap(name, shard)
	if v == nil || !ok {
		return nil, ok
	}
	return v.(ShardLike), ok
}

// CompareAndSwap swaps the old and new values for key if the value stored in the map is equal to old.
func (m *shardMap) CompareAndSwap(name string, old, new ShardLike) bool {
	return (*sync.Map)(m).CompareAndSwap(name, old, new)
}

// LoadAndDelete deletes the value for a key, returning the previous value if any.
// The loaded result reports whether the key was present.
func (m *shardMap) LoadAndDelete(name string) (ShardLike, bool) {
	v, ok := (*sync.Map)(m).LoadAndDelete(name)
	if v == nil || !ok {
		return nil, ok
	}
	return v.(ShardLike), ok
}

// Index is the logical unit which contains all the data for one particular
// class. An index can be further broken up into self-contained units, called
// Shards, to allow for easy distribution across Nodes
type Index struct {
	classSearcher             inverted.ClassSearcher // to allow for nested by-references searches
	shards                    shardMap
	Config                    IndexConfig
	vectorIndexUserConfig     schemaConfig.VectorIndexConfig
	vectorIndexUserConfigLock sync.Mutex
	vectorIndexUserConfigs    map[string]schemaConfig.VectorIndexConfig
	getSchema                 schemaUC.SchemaGetter
	logger                    logrus.FieldLogger
	remote                    *sharding.RemoteIndex
	stopwords                 *stopwords.Detector
	replicator                *replica.Replicator

	invertedIndexConfig     schema.InvertedIndexConfig
	invertedIndexConfigLock sync.Mutex

	// This lock should be used together with the db indexLock.
	//
	// The db indexlock locks the map that contains all indices against changes and should be used while iterating.
	// This lock protects this specific index form being deleted while in use. Use Rlock to signal that it is in use.
	// This way many goroutines can use a specific index in parallel. The delete-routine will try to acquire a RWlock.
	//
	// Usage:
	// Lock the whole db using db.indexLock
	// pick the indices you want and Rlock them
	// unlock db.indexLock
	// Use the indices
	// RUnlock all picked indices
	dropIndex sync.RWMutex

	metrics          *Metrics
	centralJobQueue  chan job
	indexCheckpoints *indexcheckpoint.Checkpoints

	partitioningEnabled bool

	cycleCallbacks *indexCycleCallbacks

	backupMutex backupMutex
	lastBackup  atomic.Pointer[BackupState]

	// canceled when either Shutdown or Drop called
	closingCtx    context.Context
	closingCancel context.CancelFunc

	// always true if lazy shard loading is off, in the case of lazy shard
	// loading will be set to true once the last shard was loaded.
	allShardsReady   atomic.Bool
	allocChecker     memwatch.AllocChecker
	shardCreateLocks *esync.KeyLocker

	closeLock sync.RWMutex
	closed    bool
}

func (i *Index) GetShard(name string) ShardLike {
	return i.shards.Load(name)
}

func (i *Index) ID() string {
	return indexID(i.Config.ClassName)
}

func (i *Index) path() string {
	return path.Join(i.Config.RootPath, i.ID())
}

type nodeResolver interface {
	NodeHostname(nodeName string) (string, bool)
}

// NewIndex creates an index with the specified amount of shards, using only
// the shards that are local to a node
func NewIndex(ctx context.Context, cfg IndexConfig,
	shardState *sharding.State, invertedIndexConfig schema.InvertedIndexConfig,
	vectorIndexUserConfig schemaConfig.VectorIndexConfig,
	vectorIndexUserConfigs map[string]schemaConfig.VectorIndexConfig,
	sg schemaUC.SchemaGetter,
	cs inverted.ClassSearcher, logger logrus.FieldLogger,
	nodeResolver nodeResolver, remoteClient sharding.RemoteIndexClient,
	replicaClient replica.Client,
	promMetrics *monitoring.PrometheusMetrics, class *models.Class, jobQueueCh chan job,
	indexCheckpoints *indexcheckpoint.Checkpoints,
	allocChecker memwatch.AllocChecker,
) (*Index, error) {
	sd, err := stopwords.NewDetectorFromConfig(invertedIndexConfig.Stopwords)
	if err != nil {
		return nil, errors.Wrap(err, "failed to create new index")
	}

	repl := replica.NewReplicator(cfg.ClassName.String(),
		sg, nodeResolver, string(cfg.ObjectDeletionConflictResolution), replicaClient, logger)

	if cfg.QueryNestedRefLimit == 0 {
		cfg.QueryNestedRefLimit = config.DefaultQueryNestedCrossReferenceLimit
	}

	index := &Index{
		Config:                 cfg,
		getSchema:              sg,
		logger:                 logger,
		classSearcher:          cs,
		vectorIndexUserConfig:  vectorIndexUserConfig,
		vectorIndexUserConfigs: vectorIndexUserConfigs,
		invertedIndexConfig:    invertedIndexConfig,
		stopwords:              sd,
		replicator:             repl,
		remote:                 sharding.NewRemoteIndex(cfg.ClassName.String(), sg, nodeResolver, remoteClient),
		metrics:                NewMetrics(logger, promMetrics, cfg.ClassName.String(), "n/a"),
		centralJobQueue:        jobQueueCh,
		partitioningEnabled:    shardState.PartitioningEnabled,
		backupMutex:            backupMutex{log: logger, retryDuration: mutexRetryDuration, notifyDuration: mutexNotifyDuration},
		indexCheckpoints:       indexCheckpoints,
		allocChecker:           allocChecker,
		shardCreateLocks:       esync.NewKeyLocker(),
	}
	index.closingCtx, index.closingCancel = context.WithCancel(context.Background())

	index.initCycleCallbacks()

	if err := index.checkSingleShardMigration(shardState); err != nil {
		return nil, errors.Wrap(err, "migrating sharding state from previous version")
	}

	if err := os.MkdirAll(index.path(), os.ModePerm); err != nil {
		return nil, fmt.Errorf("init index %q: %w", index.ID(), err)
	}

	if err := index.initAndStoreShards(ctx, shardState, class, promMetrics); err != nil {
		return nil, err
	}

	index.cycleCallbacks.compactionCycle.Start()
	index.cycleCallbacks.flushCycle.Start()

	return index, nil
}

// since called in Index's constructor there is no risk same shard will be inited/created in parallel,
// therefore shardCreateLocks are not used here
func (i *Index) initAndStoreShards(ctx context.Context, shardState *sharding.State, class *models.Class,
	promMetrics *monitoring.PrometheusMetrics,
) error {
	if i.Config.DisableLazyLoadShards {
		eg := enterrors.NewErrorGroupWrapper(i.logger)
		eg.SetLimit(_NUMCPU)

		for _, shardName := range shardState.AllLocalPhysicalShards() {
			physical := shardState.Physical[shardName]
			if physical.ActivityStatus() != models.TenantActivityStatusHOT {
				// do not instantiate inactive shard
				continue
			}

			shardName := shardName // prevent loop variable capture
			eg.Go(func() error {
				shard, err := NewShard(ctx, promMetrics, shardName, i, class, i.centralJobQueue, i.indexCheckpoints)
				if err != nil {
					return fmt.Errorf("init shard %s of index %s: %w", shardName, i.ID(), err)
				}

				i.shards.Store(shardName, shard)
				return nil
			}, shardName)
		}

		if err := eg.Wait(); err != nil {
			return err
		}

		i.allShardsReady.Store(true)
		return nil
	}

	for _, shardName := range shardState.AllLocalPhysicalShards() {
		physical := shardState.Physical[shardName]
		if physical.ActivityStatus() != models.TenantActivityStatusHOT {
			// do not instantiate inactive shard
			continue
		}

		shard := NewLazyLoadShard(ctx, promMetrics, shardName, i, class, i.centralJobQueue, i.indexCheckpoints, i.allocChecker)
		i.shards.Store(shardName, shard)
	}

	initLazyShardsInBackground := func() {
		defer i.allShardsReady.Store(true)

		ticker := time.NewTicker(time.Second)
		defer ticker.Stop()

		now := time.Now()

		for _, shardName := range shardState.AllLocalPhysicalShards() {
			// prioritize closingCtx over ticker:
			// check closing again in case of ticker was selected when both
			// cases where available
			select {
			case <-i.closingCtx.Done():
				// break loop by returning error
				i.logger.
					WithField("action", "load_all_shards").
					Errorf("failed to load all shards: %v", i.closingCtx.Err())
				return
			case <-ticker.C:
				select {
				case <-i.closingCtx.Done():
					// break loop by returning error
					i.logger.
						WithField("action", "load_all_shards").
						Errorf("failed to load all shards: %v", i.closingCtx.Err())
					return
				default:
					err := i.loadLocalShardIfActive(shardName)
					if err != nil {
						i.logger.
							WithField("action", "load_shard").
							WithField("shard_name", shardName).
							Errorf("failed to load shard: %v", err)
						return
					}
				}
			}
		}

		i.logger.
			WithField("action", "load_all_shards").
			WithField("took", time.Since(now).String()).
			Debug("finished loading all shards")
	}

	enterrors.GoWrapper(initLazyShardsInBackground, i.logger)

	return nil
}

func (i *Index) loadLocalShardIfActive(shardName string) error {
	i.shardCreateLocks.Lock(shardName)
	defer i.shardCreateLocks.Unlock(shardName)

	// check if set to inactive in the meantime by concurrent call
	shard := i.shards.Load(shardName)
	if shard == nil {
		return nil
	}

	lazyShard, ok := shard.(*LazyLoadShard)
	if ok {
		return lazyShard.Load(context.Background())
	}

	return nil
}

// used to init/create shard in different moments of index's lifecycle, therefore it needs to be called
// within shardCreateLocks to prevent parallel create/init of the same shard
func (i *Index) initShard(ctx context.Context, shardName string, class *models.Class,
	promMetrics *monitoring.PrometheusMetrics, disableLazyLoad bool,
) (ShardLike, error) {
	if disableLazyLoad {
		if err := i.allocChecker.CheckMappingAndReserve(3, int(lsmkv.FlushAfterDirtyDefault.Seconds())); err != nil {
			return nil, errors.Wrap(err, "memory pressure: cannot init shard")
		}

		shard, err := NewShard(ctx, promMetrics, shardName, i, class, i.centralJobQueue, i.indexCheckpoints)
		if err != nil {
			return nil, fmt.Errorf("init shard %s of index %s: %w", shardName, i.ID(), err)
		}

		return shard, nil
	}

	shard := NewLazyLoadShard(ctx, promMetrics, shardName, i, class, i.centralJobQueue, i.indexCheckpoints, i.allocChecker)
	return shard, nil
}

// Iterate over all objects in the index, applying the callback function to each one.  Adding or removing objects during iteration is not supported.
func (i *Index) IterateObjects(ctx context.Context, cb func(index *Index, shard ShardLike, object *storobj.Object) error) (err error) {
	return i.ForEachShard(func(_ string, shard ShardLike) error {
		wrapper := func(object *storobj.Object) error {
			return cb(i, shard, object)
		}
		bucket := shard.Store().Bucket(helpers.ObjectsBucketLSM)
		return bucket.IterateObjects(ctx, wrapper)
	})
}

func (i *Index) ForEachShard(f func(name string, shard ShardLike) error) error {
	return i.shards.Range(f)
}

func (i *Index) ForEachLoadedShard(f func(name string, shard ShardLike) error) error {
	return i.shards.Range(func(name string, shard ShardLike) error {
		// Skip lazy loaded shard which are not loaded
		if asLazyLoadShard, ok := shard.(*LazyLoadShard); ok {
			if !asLazyLoadShard.isLoaded() {
				return nil
			}
		}
		return f(name, shard)
	})
}

func (i *Index) ForEachShardConcurrently(f func(name string, shard ShardLike) error) error {
	return i.shards.RangeConcurrently(i.logger, f)
}

// Iterate over all objects in the shard, applying the callback function to each one.  Adding or removing objects during iteration is not supported.
func (i *Index) IterateShards(ctx context.Context, cb func(index *Index, shard ShardLike) error) (err error) {
	return i.ForEachShard(func(key string, shard ShardLike) error {
		return cb(i, shard)
	})
}

func (i *Index) addProperty(ctx context.Context, props ...*models.Property) error {
	eg := enterrors.NewErrorGroupWrapper(i.logger)
	eg.SetLimit(_NUMCPU)

	i.ForEachShard(func(key string, shard ShardLike) error {
		shard.initPropertyBuckets(ctx, eg, props...)
		return nil
	})

	if err := eg.Wait(); err != nil {
		return errors.Wrapf(err, "extend idx '%s' with properties '%v", i.ID(), props)
	}
	return nil
}

func (i *Index) updateVectorIndexConfig(ctx context.Context,
	updated schemaConfig.VectorIndexConfig,
) error {
	// an updated is not specific to one shard, but rather all
	err := i.ForEachShard(func(name string, shard ShardLike) error {
		// At the moment, we don't do anything in an update that could fail, but
		// technically this should be part of some sort of a two-phase commit  or
		// have another way to rollback if we have updates that could potentially
		// fail in the future. For now that's not a realistic risk.
		if err := shard.UpdateVectorIndexConfig(ctx, updated); err != nil {
			return errors.Wrapf(err, "shard %s", name)
		}
		return nil
	})
	if err != nil {
		return err
	}
	i.vectorIndexUserConfigLock.Lock()
	defer i.vectorIndexUserConfigLock.Unlock()

	i.vectorIndexUserConfig = updated

	return nil
}

func (i *Index) updateVectorIndexConfigs(ctx context.Context,
	updated map[string]schemaConfig.VectorIndexConfig,
) error {
	err := i.ForEachShard(func(name string, shard ShardLike) error {
		if err := shard.UpdateVectorIndexConfigs(ctx, updated); err != nil {
			return fmt.Errorf("shard %q: %w", name, err)
		}
		return nil
	})
	if err != nil {
		return err
	}

	i.vectorIndexUserConfigLock.Lock()
	defer i.vectorIndexUserConfigLock.Unlock()

	for targetName, targetCfg := range updated {
		i.vectorIndexUserConfigs[targetName] = targetCfg
	}

	return nil
}

func (i *Index) getInvertedIndexConfig() schema.InvertedIndexConfig {
	i.invertedIndexConfigLock.Lock()
	defer i.invertedIndexConfigLock.Unlock()

	return i.invertedIndexConfig
}

func (i *Index) updateInvertedIndexConfig(ctx context.Context,
	updated schema.InvertedIndexConfig,
) error {
	i.invertedIndexConfigLock.Lock()
	defer i.invertedIndexConfigLock.Unlock()

	i.invertedIndexConfig = updated

	return nil
}

type IndexConfig struct {
<<<<<<< HEAD
	RootPath                  string
	ClassName                 schema.ClassName
	QueryMaximumResults       int64
	QueryNestedRefLimit       int64
	ResourceUsage             config.ResourceUsage
	MemtablesFlushDirtyAfter  int
	MemtablesInitialSizeMB    int
	MemtablesMaxSizeMB        int
	MemtablesMinActiveSeconds int
	MemtablesMaxActiveSeconds int
	MaxSegmentSize            int64
	HNSWMaxLogSize            int64
	HNSWWaitForCachePrefill   bool
	ReplicationFactor         *atomic.Int64
	AvoidMMap                 bool
	DisableLazyLoadShards     bool
	ForceFullReplicasSearch   bool
=======
	RootPath                         string
	ClassName                        schema.ClassName
	QueryMaximumResults              int64
	QueryNestedRefLimit              int64
	ResourceUsage                    config.ResourceUsage
	MemtablesFlushDirtyAfter         int
	MemtablesInitialSizeMB           int
	MemtablesMaxSizeMB               int
	MemtablesMinActiveSeconds        int
	MemtablesMaxActiveSeconds        int
	MaxSegmentSize                   int64
	HNSWMaxLogSize                   int64
	HNSWWaitForCachePrefill          bool
	ReplicationFactor                int64
	ObjectDeletionConflictResolution string
	AvoidMMap                        bool
	DisableLazyLoadShards            bool
	ForceFullReplicasSearch          bool
>>>>>>> 88c84c52

	TrackVectorDimensions bool
}

func indexID(class schema.ClassName) string {
	return strings.ToLower(string(class))
}

func (i *Index) determineObjectShard(ctx context.Context, id strfmt.UUID, tenant string) (string, error) {
	return i.determineObjectShardByStatus(ctx, id, tenant, nil)
}

func (i *Index) determineObjectShardByStatus(ctx context.Context, id strfmt.UUID, tenant string, shardsStatus map[string]string) (string, error) {
	if tenant == "" {
		uuid, err := uuid.Parse(id.String())
		if err != nil {
			return "", fmt.Errorf("parse uuid: %q", id.String())
		}

		uuidBytes, err := uuid.MarshalBinary() // cannot error
		if err != nil {
			return "", fmt.Errorf("marshal uuid: %q", id.String())
		}
		return i.getSchema.ShardFromUUID(i.Config.ClassName.String(), uuidBytes), nil
	}

	var err error
	if len(shardsStatus) == 0 {
		shardsStatus, err = i.getSchema.TenantsShards(ctx, i.Config.ClassName.String(), tenant)
		if err != nil {
			return "", err
		}
	}

	if status := shardsStatus[tenant]; status != "" {
		if status == models.TenantActivityStatusHOT {
			return tenant, nil
		}
		return "", objects.NewErrMultiTenancy(fmt.Errorf("%w: '%s'", enterrors.ErrTenantNotActive, tenant))
	}
	class := i.getSchema.ReadOnlyClass(i.Config.ClassName.String())
	if class == nil {
		return "", fmt.Errorf("class %q not found in schema", i.Config.ClassName)
	}
	return "", objects.NewErrMultiTenancy(
		fmt.Errorf("%w: %q", enterrors.ErrTenantNotFound, tenant))
}

func (i *Index) putObject(ctx context.Context, object *storobj.Object,
	replProps *additional.ReplicationProperties, schemaVersion uint64,
) error {
	if err := i.validateMultiTenancy(object.Object.Tenant); err != nil {
		return err
	}

	if i.Config.ClassName != object.Class() {
		return fmt.Errorf("cannot import object of class %s into index of class %s",
			object.Class(), i.Config.ClassName)
	}

	shardName, err := i.determineObjectShard(ctx, object.ID(), object.Object.Tenant)
	if err != nil {
		return objects.NewErrInvalidUserInput("determine shard: %v", err)
	}

	if i.replicationEnabled() {
		if replProps == nil {
			replProps = defaultConsistency()
		}
		cl := replica.ConsistencyLevel(replProps.ConsistencyLevel)
		if err := i.replicator.PutObject(ctx, shardName, object, cl, schemaVersion); err != nil {
			return fmt.Errorf("replicate insertion: shard=%q: %w", shardName, err)
		}
		return nil
	}

	// no replication, remote shard (or local not yet inited)
	shard, release, err := i.getLocalShardNoShutdown(shardName)
	if err != nil {
		return err
	}

	if shard == nil {
		if err := i.remote.PutObject(ctx, shardName, object, schemaVersion); err != nil {
			return fmt.Errorf("put remote object: shard=%q: %w", shardName, err)
		}
		return nil
	}
	defer release()

	// no replication, local shard
	i.backupMutex.RLock()
	defer i.backupMutex.RUnlock()

	err = shard.PutObject(ctx, object)
	if err != nil {
		return fmt.Errorf("put local object: shard=%q: %w", shardName, err)
	}

	return nil
}

func (i *Index) IncomingPutObject(ctx context.Context, shardName string,
	object *storobj.Object, schemaVersion uint64,
) error {
	i.backupMutex.RLock()
	defer i.backupMutex.RUnlock()

	// This is a bit hacky, the problem here is that storobj.Parse() currently
	// misses date fields as it has no way of knowing that a date-formatted
	// string was actually a date type. However, adding this functionality to
	// Parse() would break a lot of code, because it currently
	// schema-independent. To find out if a field is a date or date[], we need to
	// involve the schema, thus why we are doing it here. This was discovered as
	// part of https://github.com/weaviate/weaviate/issues/1775
	if err := i.parseDateFieldsInProps(object.Object.Properties); err != nil {
		return err
	}

	shard, release, err := i.getOrInitLocalShardNoShutdown(ctx, shardName)
	if err != nil {
		return err
	}
	defer release()

	return shard.PutObject(ctx, object)
}

func (i *Index) replicationEnabled() bool {
	return i.Config.ReplicationFactor.Load() > 1
}

// parseDateFieldsInProps checks the schema for the current class for which
// fields are date fields, then - if they are set - parses them accordingly.
// Works for both date and date[].
func (i *Index) parseDateFieldsInProps(props interface{}) error {
	if props == nil {
		return nil
	}

	propMap, ok := props.(map[string]interface{})
	if !ok {
		// don't know what to do with this
		return nil
	}

	c := i.getSchema.ReadOnlyClass(i.Config.ClassName.String())
	if c == nil {
		return fmt.Errorf("class %s not found in schema", i.Config.ClassName)
	}

	for _, prop := range c.Properties {
		if prop.DataType[0] == string(schema.DataTypeDate) {
			raw, ok := propMap[prop.Name]
			if !ok {
				// prop is not set, nothing to do
				continue
			}

			parsed, err := parseAsStringToTime(raw)
			if err != nil {
				return errors.Wrapf(err, "time prop %q", prop.Name)
			}

			propMap[prop.Name] = parsed
		}

		if prop.DataType[0] == string(schema.DataTypeDateArray) {
			raw, ok := propMap[prop.Name]
			if !ok {
				// prop is not set, nothing to do
				continue
			}

			asSlice, ok := raw.([]string)
			if !ok {
				return errors.Errorf("parse as time array, expected []interface{} got %T",
					raw)
			}
			parsedSlice := make([]interface{}, len(asSlice))
			for j := range asSlice {
				parsed, err := parseAsStringToTime(interface{}(asSlice[j]))
				if err != nil {
					return errors.Wrapf(err, "time array prop %q at pos %d", prop.Name, j)
				}

				parsedSlice[j] = parsed
			}
			propMap[prop.Name] = parsedSlice

		}
	}

	return nil
}

func parseAsStringToTime(in interface{}) (time.Time, error) {
	var parsed time.Time
	var err error

	asString, ok := in.(string)
	if !ok {
		return parsed, errors.Errorf("parse as time, expected string got %T", in)
	}

	parsed, err = time.Parse(time.RFC3339, asString)
	if err != nil {
		return parsed, err
	}

	return parsed, nil
}

// return value []error gives the error for the index with the positions
// matching the inputs
func (i *Index) putObjectBatch(ctx context.Context, objects []*storobj.Object,
	replProps *additional.ReplicationProperties, schemaVersion uint64,
) []error {
	type objsAndPos struct {
		objects []*storobj.Object
		pos     []int
	}
	out := make([]error, len(objects))
	if i.replicationEnabled() && replProps == nil {
		replProps = defaultConsistency()
	}

	byShard := map[string]objsAndPos{}
	// get all tenants shards
	tenants := make([]string, len(objects))
	tenantsStatus := map[string]string{}
	var err error
	for _, obj := range objects {
		if obj.Object.Tenant == "" {
			continue
		}
		tenants = append(tenants, obj.Object.Tenant)
	}

	if len(tenants) > 0 {
		tenantsStatus, err = i.getSchema.TenantsShards(ctx, i.Config.ClassName.String(), tenants...)
		if err != nil {
			return []error{err}
		}
	}

	for pos, obj := range objects {
		if err := i.validateMultiTenancy(obj.Object.Tenant); err != nil {
			out[pos] = err
			continue
		}
		shardName, err := i.determineObjectShardByStatus(ctx, obj.ID(), obj.Object.Tenant, tenantsStatus)
		if err != nil {
			out[pos] = err
			continue
		}

		group := byShard[shardName]
		group.objects = append(group.objects, obj)
		group.pos = append(group.pos, pos)
		byShard[shardName] = group
	}

	wg := &sync.WaitGroup{}
	for shardName, group := range byShard {
		shardName := shardName
		group := group
		wg.Add(1)
		f := func() {
			defer wg.Done()

			defer func() {
				err := recover()
				if err != nil {
					for pos := range group.pos {
						out[pos] = fmt.Errorf("an unexpected error occurred: %s", err)
					}
					fmt.Fprintf(os.Stderr, "panic: %s\n", err)
					entsentry.Recover(err)
					debug.PrintStack()
				}
			}()
			var errs []error
			if replProps != nil {
				errs = i.replicator.PutObjects(ctx, shardName, group.objects,
					replica.ConsistencyLevel(replProps.ConsistencyLevel), schemaVersion)
			} else {
				shard, release, err := i.getLocalShardNoShutdown(shardName)
				if err != nil {
					errs = []error{err}
				} else if shard != nil {
					i.backupMutex.RLockGuard(func() error {
						defer release()
						errs = shard.PutObjectBatch(ctx, group.objects)
						return nil
					})
				} else {
					errs = i.remote.BatchPutObjects(ctx, shardName, group.objects, schemaVersion)
				}
			}

			for i, err := range errs {
				desiredPos := group.pos[i]
				out[desiredPos] = err
			}
		}
		enterrors.GoWrapper(f, i.logger)
	}

	wg.Wait()

	return out
}

func duplicateErr(in error, count int) []error {
	out := make([]error, count)
	for i := range out {
		out[i] = in
	}

	return out
}

func (i *Index) IncomingBatchPutObjects(ctx context.Context, shardName string,
	objects []*storobj.Object, schemaVersion uint64,
) []error {
	i.backupMutex.RLock()
	defer i.backupMutex.RUnlock()

	// This is a bit hacky, the problem here is that storobj.Parse() currently
	// misses date fields as it has no way of knowing that a date-formatted
	// string was actually a date type. However, adding this functionality to
	// Parse() would break a lot of code, because it currently
	// schema-independent. To find out if a field is a date or date[], we need to
	// involve the schema, thus why we are doing it here. This was discovered as
	// part of https://github.com/weaviate/weaviate/issues/1775
	for j := range objects {
		if err := i.parseDateFieldsInProps(objects[j].Object.Properties); err != nil {
			return duplicateErr(err, len(objects))
		}
	}

	shard, release, err := i.getOrInitLocalShardNoShutdown(ctx, shardName)
	if err != nil {
		return duplicateErr(err, len(objects))
	}
	defer release()

	return shard.PutObjectBatch(ctx, objects)
}

// return value map[int]error gives the error for the index as it received it
func (i *Index) AddReferencesBatch(ctx context.Context, refs objects.BatchReferences,
	replProps *additional.ReplicationProperties, schemaVersion uint64,
) []error {
	type refsAndPos struct {
		refs objects.BatchReferences
		pos  []int
	}
	if i.replicationEnabled() && replProps == nil {
		replProps = defaultConsistency()
	}

	byShard := map[string]refsAndPos{}
	out := make([]error, len(refs))

	for pos, ref := range refs {
		if err := i.validateMultiTenancy(ref.Tenant); err != nil {
			out[pos] = err
			continue
		}
		shardName, err := i.determineObjectShard(ctx, ref.From.TargetID, ref.Tenant)
		if err != nil {
			out[pos] = err
			continue
		}

		group := byShard[shardName]
		group.refs = append(group.refs, ref)
		group.pos = append(group.pos, pos)
		byShard[shardName] = group
	}

	for shardName, group := range byShard {
		var errs []error
		if i.replicationEnabled() {
			errs = i.replicator.AddReferences(ctx, shardName, group.refs, replica.ConsistencyLevel(replProps.ConsistencyLevel), schemaVersion)
		} else {
			shard, release, err := i.getLocalShardNoShutdown(shardName)
			if err != nil {
				errs = duplicateErr(err, len(group.refs))
			} else if shard != nil {
				i.backupMutex.RLockGuard(func() error {
					defer release()
					errs = shard.AddReferencesBatch(ctx, group.refs)
					return nil
				})
			} else {
				errs = i.remote.BatchAddReferences(ctx, shardName, group.refs, schemaVersion)
			}
		}

		for i, err := range errs {
			desiredPos := group.pos[i]
			out[desiredPos] = err
		}
	}

	return out
}

func (i *Index) IncomingBatchAddReferences(ctx context.Context, shardName string,
	refs objects.BatchReferences, schemaVersion uint64,
) []error {
	i.backupMutex.RLock()
	defer i.backupMutex.RUnlock()

	shard, release, err := i.getOrInitLocalShardNoShutdown(ctx, shardName)
	if err != nil {
		return duplicateErr(err, len(refs))
	}
	defer release()

	return shard.AddReferencesBatch(ctx, refs)
}

func (i *Index) objectByID(ctx context.Context, id strfmt.UUID,
	props search.SelectProperties, addl additional.Properties,
	replProps *additional.ReplicationProperties, tenant string,
) (*storobj.Object, error) {
	if err := i.validateMultiTenancy(tenant); err != nil {
		return nil, err
	}

	shardName, err := i.determineObjectShard(ctx, id, tenant)
	if err != nil {
		switch err.(type) {
		case objects.ErrMultiTenancy:
			return nil, objects.NewErrMultiTenancy(fmt.Errorf("determine shard: %w", err))
		default:
			return nil, objects.NewErrInvalidUserInput("determine shard: %v", err)
		}
	}

	var obj *storobj.Object

	if i.replicationEnabled() {
		if replProps == nil {
			replProps = defaultConsistency()
		}
		if replProps.NodeName != "" {
			obj, err = i.replicator.NodeObject(ctx, replProps.NodeName, shardName, id, props, addl)
		} else {
			obj, err = i.replicator.GetOne(ctx,
				replica.ConsistencyLevel(replProps.ConsistencyLevel), shardName, id, props, addl)
		}
		return obj, err
	}

	shard, release, err := i.getLocalShardNoShutdown(shardName)
	if err != nil {
		return obj, err
	}

	if shard != nil {
		defer release()
		if obj, err = shard.ObjectByID(ctx, id, props, addl); err != nil {
			return obj, fmt.Errorf("get local object: shard=%s: %w", shardName, err)
		}
	} else {
		if obj, err = i.remote.GetObject(ctx, shardName, id, props, addl); err != nil {
			return obj, fmt.Errorf("get remote object: shard=%s: %w", shardName, err)
		}
	}

	return obj, nil
}

func (i *Index) IncomingGetObject(ctx context.Context, shardName string,
	id strfmt.UUID, props search.SelectProperties,
	additional additional.Properties,
) (*storobj.Object, error) {
	shard, release, err := i.getOrInitLocalShardNoShutdown(ctx, shardName)
	if err != nil {
		return nil, err
	}
	defer release()

	if shard.GetStatus() == storagestate.StatusLoading {
		return nil, enterrors.NewErrUnprocessable(fmt.Errorf("local %s shard is not ready", shardName))
	}

	return shard.ObjectByID(ctx, id, props, additional)
}

func (i *Index) IncomingMultiGetObjects(ctx context.Context, shardName string,
	ids []strfmt.UUID,
) ([]*storobj.Object, error) {
	shard, release, err := i.getOrInitLocalShardNoShutdown(ctx, shardName)
	if err != nil {
		return nil, err
	}
	defer release()

	if shard.GetStatus() == storagestate.StatusLoading {
		return nil, enterrors.NewErrUnprocessable(fmt.Errorf("local %s shard is not ready", shardName))
	}

	return shard.MultiObjectByID(ctx, wrapIDsInMulti(ids))
}

func (i *Index) multiObjectByID(ctx context.Context,
	query []multi.Identifier, tenant string,
) ([]*storobj.Object, error) {
	if err := i.validateMultiTenancy(tenant); err != nil {
		return nil, err
	}

	type idsAndPos struct {
		ids []multi.Identifier
		pos []int
	}

	byShard := map[string]idsAndPos{}
	for pos, id := range query {
		shardName, err := i.determineObjectShard(ctx, strfmt.UUID(id.ID), tenant)
		if err != nil {
			return nil, objects.NewErrInvalidUserInput("determine shard: %v", err)
		}

		group := byShard[shardName]
		group.ids = append(group.ids, id)
		group.pos = append(group.pos, pos)
		byShard[shardName] = group
	}

	out := make([]*storobj.Object, len(query))

	for shardName, group := range byShard {
		var objects []*storobj.Object
		var err error

		shard, release, err := i.getLocalShardNoShutdown(shardName)
		if err != nil {
			return nil, err
		} else if shard != nil {
			defer release()
			objects, err = shard.MultiObjectByID(ctx, group.ids)
			if err != nil {
				return nil, errors.Wrapf(err, "local shard %s", shardId(i.ID(), shardName))
			}
		} else {
			objects, err = i.remote.MultiGetObjects(ctx, shardName, extractIDsFromMulti(group.ids))
			if err != nil {
				return nil, errors.Wrapf(err, "remote shard %s", shardName)
			}
		}

		for i, obj := range objects {
			desiredPos := group.pos[i]
			out[desiredPos] = obj
		}
	}

	return out, nil
}

func extractIDsFromMulti(in []multi.Identifier) []strfmt.UUID {
	out := make([]strfmt.UUID, len(in))

	for i, id := range in {
		out[i] = strfmt.UUID(id.ID)
	}

	return out
}

func wrapIDsInMulti(in []strfmt.UUID) []multi.Identifier {
	out := make([]multi.Identifier, len(in))

	for i, id := range in {
		out[i] = multi.Identifier{ID: string(id)}
	}

	return out
}

func (i *Index) exists(ctx context.Context, id strfmt.UUID,
	replProps *additional.ReplicationProperties, tenant string,
) (bool, error) {
	if err := i.validateMultiTenancy(tenant); err != nil {
		return false, err
	}

	shardName, err := i.determineObjectShard(ctx, id, tenant)
	if err != nil {
		switch err.(type) {
		case objects.ErrMultiTenancy:
			return false, objects.NewErrMultiTenancy(fmt.Errorf("determine shard: %w", err))
		default:
			return false, objects.NewErrInvalidUserInput("determine shard: %v", err)
		}
	}

	var exists bool
	if i.replicationEnabled() {
		if replProps == nil {
			replProps = defaultConsistency()
		}
		cl := replica.ConsistencyLevel(replProps.ConsistencyLevel)
		return i.replicator.Exists(ctx, cl, shardName, id)
	}

	shard, release, err := i.getLocalShardNoShutdown(shardName)
	if err != nil {
		return exists, err
	}

	if shard != nil {
		defer release()
		exists, err = shard.Exists(ctx, id)
		if err != nil {
			err = fmt.Errorf("exists locally: shard=%q: %w", shardName, err)
		}
	} else {
		exists, err = i.remote.Exists(ctx, shardName, id)
		if err != nil {
			owner, _ := i.getSchema.ShardOwner(i.Config.ClassName.String(), shardName)
			err = fmt.Errorf("exists remotely: shard=%q owner=%q: %w", shardName, owner, err)
		}
	}

	return exists, err
}

func (i *Index) IncomingExists(ctx context.Context, shardName string,
	id strfmt.UUID,
) (bool, error) {
	shard, release, err := i.getOrInitLocalShardNoShutdown(ctx, shardName)
	if err != nil {
		return false, err
	}
	defer release()

	if shard.GetStatus() == storagestate.StatusLoading {
		return false, enterrors.NewErrUnprocessable(fmt.Errorf("local %s shard is not ready", shardName))
	}

	return shard.Exists(ctx, id)
}

func (i *Index) objectSearch(ctx context.Context, limit int, filters *filters.LocalFilter,
	keywordRanking *searchparams.KeywordRanking, sort []filters.Sort, cursor *filters.Cursor,
	addlProps additional.Properties, replProps *additional.ReplicationProperties, tenant string, autoCut int,
) ([]*storobj.Object, []float32, error) {
	if err := i.validateMultiTenancy(tenant); err != nil {
		return nil, nil, err
	}

	shardNames, err := i.targetShardNames(ctx, tenant)
	if err != nil || len(shardNames) == 0 {
		return nil, nil, err
	}

	// If the request is a BM25F with no properties selected, use all possible properties
	if keywordRanking != nil && keywordRanking.Type == "bm25" && len(keywordRanking.Properties) == 0 {

		cl := i.getSchema.ReadOnlyClass(i.Config.ClassName.String())
		if cl == nil {
			return nil, nil, fmt.Errorf("class %s not found in schema", i.Config.ClassName)
		}

		propHash := cl.Properties
		// Get keys of hash
		for _, v := range propHash {
			if inverted.PropertyHasSearchableIndex(i.getSchema.ReadOnlyClass(i.Config.ClassName.String()), v.Name) {
				keywordRanking.Properties = append(keywordRanking.Properties, v.Name)
			}
		}

		// WEAVIATE-471 - error if we can't find a property to search
		if len(keywordRanking.Properties) == 0 {
			return nil, []float32{}, errors.New(
				"No properties provided, and no indexed properties found in class")
		}
	}

	outObjects, outScores, err := i.objectSearchByShard(ctx, limit,
		filters, keywordRanking, sort, cursor, addlProps, shardNames)
	if err != nil {
		return nil, nil, err
	}

	if len(outObjects) == len(outScores) {
		if keywordRanking != nil && keywordRanking.Type == "bm25" {
			for ii := range outObjects {
				oo := outObjects[ii]

				if oo.AdditionalProperties() == nil {
					oo.Object.Additional = make(map[string]interface{})
				}

				// Additional score is filled in by the top level function

				// Collect all keys starting with "BM25F" and add them to the Additional
				if keywordRanking.AdditionalExplanations {
					explainScore := ""
					for k, v := range oo.Object.Additional {
						if strings.HasPrefix(k, "BM25F") {

							explainScore = fmt.Sprintf("%v, %v:%v", explainScore, k, v)
							delete(oo.Object.Additional, k)
						}
					}
					oo.Object.Additional["explainScore"] = explainScore
				}
			}
		}
	}

	if len(sort) > 0 {
		if len(shardNames) > 1 {
			var err error
			outObjects, outScores, err = i.sort(outObjects, outScores, sort, limit)
			if err != nil {
				return nil, nil, errors.Wrap(err, "sort")
			}
		}
	} else if keywordRanking != nil {
		outObjects, outScores = i.sortKeywordRanking(outObjects, outScores)
	} else if len(shardNames) > 1 && !addlProps.ReferenceQuery {
		// sort only for multiple shards (already sorted for single)
		// and for not reference nested query (sort is applied for root query)
		outObjects, outScores = i.sortByID(outObjects, outScores)
	}

	if autoCut > 0 {
		cutOff := autocut.Autocut(outScores, autoCut)
		outObjects = outObjects[:cutOff]
		outScores = outScores[:cutOff]
	}

	// if this search was caused by a reference property
	// search, we should not limit the number of results.
	// for example, if the query contains a where filter
	// whose operator is `And`, and one of the operands
	// contains a path to a reference prop, the Search
	// caused by such a ref prop being limited can cause
	// the `And` to return no results where results would
	// be expected. we won't know that unless we search
	// and return all referenced object properties.
	if !addlProps.ReferenceQuery && len(outObjects) > limit {
		if len(outObjects) == len(outScores) {
			outScores = outScores[:limit]
		}
		outObjects = outObjects[:limit]
	}

	if i.replicationEnabled() {
		if replProps == nil {
			replProps = defaultConsistency(replica.One)
		}
		l := replica.ConsistencyLevel(replProps.ConsistencyLevel)
		err = i.replicator.CheckConsistency(ctx, l, outObjects)
		if err != nil {
			i.logger.WithField("action", "object_search").
				Errorf("failed to check consistency of search results: %v", err)
		}
	}

	return outObjects, outScores, nil
}

func (i *Index) objectSearchByShard(ctx context.Context, limit int, filters *filters.LocalFilter,
	keywordRanking *searchparams.KeywordRanking, sort []filters.Sort, cursor *filters.Cursor,
	addlProps additional.Properties, shards []string,
) ([]*storobj.Object, []float32, error) {
	resultObjects, resultScores := objectSearchPreallocate(limit, shards)

	eg := enterrors.NewErrorGroupWrapper(i.logger, "filters:", filters)
	eg.SetLimit(_NUMCPU * 2)
	shardResultLock := sync.Mutex{}
	for _, shardName := range shards {
		shardName := shardName

		eg.Go(func() error {
			var (
				objs     []*storobj.Object
				scores   []float32
				nodeName string
				err      error
			)

			shard, release, err := i.getLocalShardNoShutdown(shardName)
			if err != nil {
				return err
			}

			if shard != nil {
				defer release()
				objs, scores, err = shard.ObjectSearch(ctx, limit, filters, keywordRanking, sort, cursor, addlProps)
				if err != nil {
					return fmt.Errorf(
						"local shard object search %s: %w", shard.ID(), err)
				}
				nodeName = i.getSchema.NodeName()

			} else {

				i.logger.WithField("shardName", shardName).Debug("shard was not found locally, search for object remotely")

				objs, scores, nodeName, err = i.remote.SearchShard(
					ctx, shardName, nil, "", limit, filters, keywordRanking,
					sort, cursor, nil, addlProps, i.replicationEnabled())
				if err != nil {
					return fmt.Errorf(
						"remote shard object search %s: %w", shardName, err)
				}
			}

			if i.replicationEnabled() {
				storobj.AddOwnership(objs, nodeName, shardName)
			}

			shardResultLock.Lock()
			resultObjects = append(resultObjects, objs...)
			resultScores = append(resultScores, scores...)
			shardResultLock.Unlock()

			return nil
		}, shardName)
	}
	if err := eg.Wait(); err != nil {
		return nil, nil, err
	}

	if len(resultObjects) == len(resultScores) {

		// Force a stable sort order by UUID

		type resultSortable struct {
			object *storobj.Object
			score  float32
		}
		objs := resultObjects
		scores := resultScores
		var results []resultSortable = make([]resultSortable, len(objs))
		for i := range objs {
			results[i] = resultSortable{
				object: objs[i],
				score:  scores[i],
			}
		}

		golangSort.Slice(results, func(i, j int) bool {
			if results[i].score == results[j].score {
				return results[i].object.Object.ID > results[j].object.Object.ID
			}

			return results[i].score > results[j].score
		})

		var finalObjs []*storobj.Object = make([]*storobj.Object, len(results))
		var finalScores []float32 = make([]float32, len(results))
		for i, result := range results {

			finalObjs[i] = result.object
			finalScores[i] = result.score
		}

		return finalObjs, finalScores, nil
	}

	return resultObjects, resultScores, nil
}

func (i *Index) sortByID(objects []*storobj.Object, scores []float32,
) ([]*storobj.Object, []float32) {
	return newIDSorter().sort(objects, scores)
}

func (i *Index) sortKeywordRanking(objects []*storobj.Object,
	scores []float32,
) ([]*storobj.Object, []float32) {
	return newScoresSorter().sort(objects, scores)
}

func (i *Index) sort(objects []*storobj.Object, scores []float32,
	sort []filters.Sort, limit int,
) ([]*storobj.Object, []float32, error) {
	return sorter.NewObjectsSorter(i.getSchema.ReadOnlyClass).
		Sort(objects, scores, limit, sort)
}

func (i *Index) mergeGroups(objects []*storobj.Object, dists []float32,
	groupBy *searchparams.GroupBy, limit, shardCount int,
) ([]*storobj.Object, []float32, error) {
	return newGroupMerger(objects, dists, groupBy).Do()
}

func (i *Index) singleLocalShardObjectVectorSearch(ctx context.Context, searchVector []float32,
	targetVector string, dist float32, limit int, filters *filters.LocalFilter,
	sort []filters.Sort, groupBy *searchparams.GroupBy, additional additional.Properties,
	shard ShardLike,
) ([]*storobj.Object, []float32, error) {
	if shard.GetStatus() == storagestate.StatusLoading {
		return nil, nil, enterrors.NewErrUnprocessable(fmt.Errorf("local %s shard is not ready", shard.Name()))
	}
	res, resDists, err := shard.ObjectVectorSearch(
		ctx, searchVector, targetVector, dist, limit, filters, sort, groupBy, additional)
	if err != nil {
		return nil, nil, errors.Wrapf(err, "shard %s", shard.ID())
	}
	return res, resDists, nil
}

// to be called after validating multi-tenancy
func (i *Index) targetShardNames(ctx context.Context, tenant string) ([]string, error) {
	className := i.Config.ClassName.String()
	if !i.partitioningEnabled {
		return i.getSchema.CopyShardingState(className).AllPhysicalShards(), nil
	}

	if tenant == "" {
		return []string{}, objects.NewErrMultiTenancy(fmt.Errorf("tenant name is empty"))
	}

	tenantShards, err := i.getSchema.OptimisticTenantStatus(ctx, className, tenant)
	if err != nil {
		return nil, err
	}

	if tenantShards[tenant] != "" {
		if tenantShards[tenant] == models.TenantActivityStatusHOT {
			return []string{tenant}, nil
		}
		return []string{}, objects.NewErrMultiTenancy(fmt.Errorf("%w: '%s'", enterrors.ErrTenantNotActive, tenant))
	}
	return []string{}, objects.NewErrMultiTenancy(
		fmt.Errorf("%w: %q", enterrors.ErrTenantNotFound, tenant))
}

func (i *Index) objectVectorSearch(ctx context.Context, searchVector []float32,
	targetVector string, dist float32, limit int, filters *filters.LocalFilter, sort []filters.Sort,
	groupBy *searchparams.GroupBy, additional additional.Properties,
	replProps *additional.ReplicationProperties, tenant string,
) ([]*storobj.Object, []float32, error) {
	if err := i.validateMultiTenancy(tenant); err != nil {
		return nil, nil, err
	}
	shardNames, err := i.targetShardNames(ctx, tenant)
	if err != nil || len(shardNames) == 0 {
		return nil, nil, err
	}

	if len(shardNames) == 1 && !i.Config.ForceFullReplicasSearch {
		shard, release, err := i.getLocalShardNoShutdown(shardNames[0])
		if err != nil {
			return nil, nil, err
		}

		if shard != nil {
			defer release()
			return i.singleLocalShardObjectVectorSearch(ctx, searchVector, targetVector, dist, limit, filters,
				sort, groupBy, additional, shard)
		}
	}

	// a limit of -1 is used to signal a search by distance. if that is
	// the case we have to adjust how we calculate the output capacity
	var shardCap int
	if limit < 0 {
		shardCap = len(shardNames) * hnsw.DefaultSearchByDistInitialLimit
	} else {
		shardCap = len(shardNames) * limit
	}

	eg := enterrors.NewErrorGroupWrapper(i.logger, "tenant:", tenant)
	eg.SetLimit(_NUMCPU * 2)
	m := &sync.Mutex{}

	out := make([]*storobj.Object, 0, shardCap)
	dists := make([]float32, 0, shardCap)
	for _, shardName := range shardNames {
		shardName := shardName
		eg.Go(func() error {
			shard, release, err := i.getLocalShardNoShutdown(shardName)
			if err != nil {
				return nil
			}

			if shard != nil {
				defer release()
				localShardResult, localShardScores, err := shard.ObjectVectorSearch(
					ctx, searchVector, targetVector, dist, limit, filters, sort, groupBy, additional)
				if err != nil {
					return errors.Wrapf(err, "shard %s", shard.ID())
				}
				// Append result to out
				if i.replicationEnabled() {
					storobj.AddOwnership(localShardResult, i.getSchema.NodeName(), shardName)
				}
				m.Lock()
				out = append(out, localShardResult...)
				dists = append(dists, localShardScores...)
				m.Unlock()
			}

			// If we have no local shard or if we force the query to reach all replicas
			if shard == nil || i.Config.ForceFullReplicasSearch {
				if i.Config.ForceFullReplicasSearch {
					// Force a search on all the replicas for the shard
					remoteSearchResults, err := i.remote.SearchAllReplicas(ctx,
						i.logger,
						shardName, searchVector, targetVector, limit, filters,
						nil, sort, nil, groupBy, additional, i.replicationEnabled(), i.getSchema.NodeName())
					// Only return an error if we failed to query remote shards AND we had no local shard to query
					if err != nil && shard == nil {
						return errors.Wrapf(err, "remote shard %s", shardName)
					}
					// Append the result of the search to the outgoing result
					for _, remoteShardResult := range remoteSearchResults {
						if i.replicationEnabled() {
							storobj.AddOwnership(remoteShardResult.Objects, remoteShardResult.Node, shardName)
						}
						m.Lock()
						out = append(out, remoteShardResult.Objects...)
						dists = append(dists, remoteShardResult.Scores...)
						m.Unlock()
					}
				} else {
					// Search only what is necessary
					remoteResult, remoteDists, nodeName, err := i.remote.SearchShard(ctx,
						shardName, searchVector, targetVector, limit, filters,
						nil, sort, nil, groupBy, additional, i.replicationEnabled())
					if err != nil {
						return errors.Wrapf(err, "remote shard %s", shardName)
					}

					if i.replicationEnabled() {
						storobj.AddOwnership(remoteResult, nodeName, shardName)
					}
					m.Lock()
					out = append(out, remoteResult...)
					dists = append(dists, remoteDists...)
					m.Unlock()
				}
			}

			return nil
		}, shardName)
	}

	if err := eg.Wait(); err != nil {
		return nil, nil, err
	}

	// If we are force querying all replicas, we need to run deduplication on the result.
	if i.Config.ForceFullReplicasSearch {
		out, dists, err = searchResultDedup(out, dists)
		if err != nil {
			return nil, nil, fmt.Errorf("could not deduplicate result after full replicas search: %w", err)
		}
	}

	if len(shardNames) == 1 {
		return out, dists, nil
	}

	if len(shardNames) > 1 && groupBy != nil {
		return i.mergeGroups(out, dists, groupBy, limit, len(shardNames))
	}

	if len(shardNames) > 1 && len(sort) > 0 {
		return i.sort(out, dists, sort, limit)
	}

	out, dists = newDistancesSorter().sort(out, dists)
	if limit > 0 && len(out) > limit {
		out = out[:limit]
		dists = dists[:limit]
	}

	if i.replicationEnabled() {
		if replProps == nil {
			replProps = defaultConsistency(replica.One)
		}
		l := replica.ConsistencyLevel(replProps.ConsistencyLevel)
		err = i.replicator.CheckConsistency(ctx, l, out)
		if err != nil {
			i.logger.WithField("action", "object_vector_search").
				Errorf("failed to check consistency of search results: %v", err)
		}
	}

	return out, dists, nil
}

func (i *Index) IncomingSearch(ctx context.Context, shardName string,
	searchVector []float32, targetVector string, distance float32, limit int,
	filters *filters.LocalFilter, keywordRanking *searchparams.KeywordRanking,
	sort []filters.Sort, cursor *filters.Cursor, groupBy *searchparams.GroupBy,
	additional additional.Properties,
) ([]*storobj.Object, []float32, error) {
	shard, release, err := i.getOrInitLocalShardNoShutdown(ctx, shardName)
	if err != nil {
		return nil, nil, err
	}
	defer release()

	// Hacky fix here
	// shard.GetStatus() will force a lazy shard to load and we have usecases that rely on that behaviour that a search
	// will force a lazy loaded shard to load
	// However we also have cases (related to FORCE_FULL_REPLICAS_SEARCH) where we want to avoid waiting for a shard to
	// load, therefore we only call GetStatusNoLoad if replication is enabled -> another replica will be able to answer
	// the request and we want to exit early
	if i.replicationEnabled() && shard.GetStatusNoLoad() == storagestate.StatusLoading {
		return nil, nil, enterrors.NewErrUnprocessable(fmt.Errorf("local %s shard is not ready", shardName))
	} else {
		if shard.GetStatus() == storagestate.StatusLoading {
			// This effectively never happens with lazy loaded shard as GetStatus will wait for the lazy shard to load
			// and then status will never be "StatusLoading"
			return nil, nil, enterrors.NewErrUnprocessable(fmt.Errorf("local %s shard is not ready", shardName))
		}
	}

	if searchVector == nil {
		res, scores, err := shard.ObjectSearch(ctx, limit, filters, keywordRanking, sort, cursor, additional)
		if err != nil {
			return nil, nil, err
		}

		return res, scores, nil
	}

	res, resDists, err := shard.ObjectVectorSearch(
		ctx, searchVector, targetVector, distance, limit, filters, sort, groupBy, additional)
	if err != nil {
		return nil, nil, errors.Wrapf(err, "shard %s", shard.ID())
	}

	return res, resDists, nil
}

func (i *Index) deleteObject(ctx context.Context, id strfmt.UUID,
	replProps *additional.ReplicationProperties, tenant string, schemaVersion uint64,
) error {
	if err := i.validateMultiTenancy(tenant); err != nil {
		return err
	}

	shardName, err := i.determineObjectShard(ctx, id, tenant)
	if err != nil {
		return objects.NewErrInvalidUserInput("determine shard: %v", err)
	}

	if i.replicationEnabled() {
		if replProps == nil {
			replProps = defaultConsistency()
		}
		cl := replica.ConsistencyLevel(replProps.ConsistencyLevel)
		if err := i.replicator.DeleteObject(ctx, shardName, id, cl, schemaVersion); err != nil {
			return fmt.Errorf("replicate deletion: shard=%q %w", shardName, err)
		}
		return nil
	}

	// no replication, remote shard (or local not yet inited)
	shard, release, err := i.getLocalShardNoShutdown(shardName)
	if err != nil {
		return err
	}

	if shard == nil {
		if err := i.remote.DeleteObject(ctx, shardName, id, schemaVersion); err != nil {
			return fmt.Errorf("delete remote object: shard=%q: %w", shardName, err)
		}
		return nil
	}
	defer release()

	// no replication, local shard
	i.backupMutex.RLock()
	defer i.backupMutex.RUnlock()
	if err = shard.DeleteObject(ctx, id); err != nil {
		return fmt.Errorf("delete local object: shard=%q: %w", shardName, err)
	}
	return nil
}

func (i *Index) IncomingDeleteObject(ctx context.Context, shardName string,
	id strfmt.UUID, schemaVersion uint64,
) error {
	i.backupMutex.RLock()
	defer i.backupMutex.RUnlock()

	shard, release, err := i.getOrInitLocalShardNoShutdown(ctx, shardName)
	if err != nil {
		return err
	}
	defer release()

	return shard.DeleteObject(ctx, id)
}

func (i *Index) getClass() *models.Class {
	className := i.Config.ClassName.String()
	return i.getSchema.ReadOnlyClass(className)
}

// Intended to run on "receiver" nodes, where local shard
// is expected to exist and be active
// Method first tries to get shard from Index::shards map,
// or inits shard and adds it to the map if shard was not found
func (i *Index) initLocalShard(ctx context.Context, shardName string) error {
	return i.initLocalShardWithForcedLoading(ctx, i.getClass(), shardName, false)
}

func (i *Index) loadLocalShard(ctx context.Context, shardName string) error {
	return i.initLocalShardWithForcedLoading(ctx, i.getClass(), shardName, true)
}

func (i *Index) initLocalShardWithForcedLoading(ctx context.Context, class *models.Class, shardName string, mustLoad bool) error {
	i.closeLock.RLock()
	defer i.closeLock.RUnlock()

	if i.closed {
		return errAlreadyShutdown
	}

	// make sure same shard is not inited in parallel
	i.shardCreateLocks.Lock(shardName)
	defer i.shardCreateLocks.Unlock(shardName)

	// check if created in the meantime by concurrent call
	if shard := i.shards.Load(shardName); shard != nil {
		if mustLoad {
			lazyShard, ok := shard.(*LazyLoadShard)
			if ok {
				return lazyShard.Load(ctx)
			}
		}

		return nil
	}

	disableLazyLoad := mustLoad || i.Config.DisableLazyLoadShards

	shard, err := i.initShard(ctx, shardName, class, i.metrics.baseMetrics, disableLazyLoad)
	if err != nil {
		return err
	}

	i.shards.Store(shardName, shard)

	return nil
}

func (i *Index) getLocalShardNoShutdown(shardName string) (
	shard ShardLike, release func(), err error,
) {
	i.closeLock.RLock()
	defer i.closeLock.RUnlock()

	if i.closed {
		return nil, func() {}, errAlreadyShutdown
	}

	// make sure same shard is not inited in parallel
	i.shardCreateLocks.Lock(shardName)
	defer i.shardCreateLocks.Unlock(shardName)

	// check if created in the meantime by concurrent call
	shard = i.shards.Load(shardName)
	if shard == nil {
		return nil, func() {}, nil
	}

	release, err = shard.preventShutdown()
	if err != nil {
		return nil, func() {}, fmt.Errorf("get/init local shard %q, no shutdown: %w", shardName, err)
	}

	return shard, release, nil
}

func (i *Index) getOrInitLocalShardNoShutdown(ctx context.Context, shardName string) (
	shard ShardLike, release func(), err error,
) {
	i.closeLock.RLock()
	defer i.closeLock.RUnlock()

	if i.closed {
		return nil, func() {}, errAlreadyShutdown
	}

	className := i.Config.ClassName.String()
	class := i.getSchema.ReadOnlyClass(className)

	// make sure same shard is not inited in parallel
	i.shardCreateLocks.Lock(shardName)
	defer i.shardCreateLocks.Unlock(shardName)

	// check if created in the meantime by concurrent call
	shard = i.shards.Load(shardName)
	if shard == nil {
		shard, err = i.initShard(ctx, shardName, class, i.metrics.baseMetrics, true)
		if err != nil {
			return nil, func() {}, err
		}

		i.shards.Store(shardName, shard)
	}

	release, err = shard.preventShutdown()
	if err != nil {
		return nil, func() {}, fmt.Errorf("get/init local shard %q, no shutdown: %w", shardName, err)
	}

	return shard, release, nil
}

func (i *Index) mergeObject(ctx context.Context, merge objects.MergeDocument,
	replProps *additional.ReplicationProperties, tenant string, schemaVersion uint64,
) error {
	if err := i.validateMultiTenancy(tenant); err != nil {
		return err
	}

	shardName, err := i.determineObjectShard(ctx, merge.ID, tenant)
	if err != nil {
		return objects.NewErrInvalidUserInput("determine shard: %v", err)
	}

	if i.replicationEnabled() {
		if replProps == nil {
			replProps = defaultConsistency()
		}
		cl := replica.ConsistencyLevel(replProps.ConsistencyLevel)
		if err := i.replicator.MergeObject(ctx, shardName, &merge, cl, schemaVersion); err != nil {
			return fmt.Errorf("replicate single update: %w", err)
		}
		return nil
	}

	// no replication, remote shard (or local not yet inited)
	shard, release, err := i.getLocalShardNoShutdown(shardName)
	if err != nil {
		return err
	}

	if shard == nil {
		if err := i.remote.MergeObject(ctx, shardName, merge, schemaVersion); err != nil {
			return fmt.Errorf("update remote object: shard=%q: %w", shardName, err)
		}
		return nil
	}
	defer release()

	// no replication, local shard
	i.backupMutex.RLock()
	defer i.backupMutex.RUnlock()
	if err = shard.MergeObject(ctx, merge); err != nil {
		return fmt.Errorf("update local object: shard=%q: %w", shardName, err)
	}

	return nil
}

func (i *Index) IncomingMergeObject(ctx context.Context, shardName string,
	mergeDoc objects.MergeDocument, schemaVersion uint64,
) error {
	i.backupMutex.RLock()
	defer i.backupMutex.RUnlock()

	shard, release, err := i.getOrInitLocalShardNoShutdown(ctx, shardName)
	if err != nil {
		return err
	}
	defer release()

	return shard.MergeObject(ctx, mergeDoc)
}

func (i *Index) aggregate(ctx context.Context,
	params aggregation.Params, modules *modules.Provider,
) (*aggregation.Result, error) {
	if err := i.validateMultiTenancy(params.Tenant); err != nil {
		return nil, err
	}

	shardNames, err := i.targetShardNames(ctx, params.Tenant)
	if err != nil || len(shardNames) == 0 {
		return nil, err
	}

	results := make([]*aggregation.Result, len(shardNames))
	for j, shardName := range shardNames {
		var err error
		var res *aggregation.Result

		var shard ShardLike
		var release func()
		shard, release, err = i.getLocalShardNoShutdown(shardName)
		if err == nil {
			if shard != nil {
				func() {
					defer release()
					res, err = shard.Aggregate(ctx, params, modules)
				}()
			} else {
				res, err = i.remote.Aggregate(ctx, shardName, params)
			}
		}

		if err != nil {
			return nil, errors.Wrapf(err, "shard %s", shardName)
		}

		results[j] = res
	}

	return aggregator.NewShardCombiner().Do(results), nil
}

func (i *Index) IncomingAggregate(ctx context.Context, shardName string,
	params aggregation.Params, mods interface{},
) (*aggregation.Result, error) {
	shard, release, err := i.getOrInitLocalShardNoShutdown(ctx, shardName)
	if err != nil {
		return nil, err
	}
	defer release()

	if shard.GetStatus() == storagestate.StatusLoading {
		return nil, enterrors.NewErrUnprocessable(fmt.Errorf("local %s shard is not ready", shardName))
	}

	return shard.Aggregate(ctx, params, mods.(*modules.Provider))
}

func (i *Index) drop() error {
	i.backupMutex.Lock()
	defer i.backupMutex.Unlock()

	i.closeLock.Lock()
	defer i.closeLock.Unlock()

	if i.closed {
		return errAlreadyShutdown
	}

	i.closed = true

	i.closingCancel()

	eg := enterrors.NewErrorGroupWrapper(i.logger)
	eg.SetLimit(_NUMCPU * 2)
	fields := logrus.Fields{"action": "drop_shard", "class": i.Config.ClassName}
	dropShard := func(name string, shard ShardLike) error {
		if shard == nil {
			return nil
		}
		eg.Go(func() error {
			if err := shard.drop(); err != nil {
				logrus.WithFields(fields).WithField("id", shard.ID()).Error(err)
			}
			return nil
		})
		return nil
	}

	i.shards.Range(dropShard)
	if err := eg.Wait(); err != nil {
		return err
	}

	// Dropping the shards only unregisters the shards callbacks, but we still
	// need to stop the cycle managers that those shards used to register with.
	ctx, cancel := context.WithTimeout(context.Background(), 60*time.Second)
	defer cancel()
	i.logger.WithFields(logrus.Fields{
		"action":   "drop_index",
		"duration": 60 * time.Second,
	}).Debug("context.WithTimeout")

	if err := i.stopCycleManagers(ctx, "drop"); err != nil {
		return err
	}

	return os.RemoveAll(i.path())
}

func (i *Index) dropShards(names []string) error {
	i.backupMutex.Lock()
	defer i.backupMutex.Unlock()

	i.closeLock.RLock()
	defer i.closeLock.RUnlock()

	if i.closed {
		return errAlreadyShutdown
	}

	ec := &errorcompounder.ErrorCompounder{}
	eg := enterrors.NewErrorGroupWrapper(i.logger)
	eg.SetLimit(_NUMCPU * 2)

	for _, name := range names {
		name := name
		eg.Go(func() error {
			i.shardCreateLocks.Lock(name)
			defer i.shardCreateLocks.Unlock(name)

			shard, ok := i.shards.Swap(name, nil) // swap shard for nil
			i.shards.LoadAndDelete(name)          // then remove entry

			if !ok || shard == nil {
				return nil // shard already does not exist (or inactive)
			}

			if err := shard.drop(); err != nil {
				ec.Add(err)
				i.logger.WithField("action", "drop_shard").
					WithField("shard", shard.ID()).Error(err)
			}
			return nil
		})
	}

	eg.Wait()
	return ec.ToError()
}

func (i *Index) Shutdown(ctx context.Context) error {
	i.backupMutex.Lock()
	defer i.backupMutex.Unlock()

	i.closeLock.Lock()
	defer i.closeLock.Unlock()

	if i.closed {
		return errAlreadyShutdown
	}

	i.closed = true

	i.closingCancel()

	// TODO allow every resource cleanup to run, before returning early with error
	if err := i.shards.RangeConcurrently(i.logger, func(name string, shard ShardLike) error {
		if err := shard.Shutdown(ctx); err != nil {
			if !errors.Is(err, errAlreadyShutdown) {
				return errors.Wrapf(err, "shutdown shard %q", name)
			}
			i.logger.WithField("shard", shard.Name()).Debug("was already shut or dropped")
		}
		return nil
	}); err != nil {
		return err
	}
	if err := i.stopCycleManagers(ctx, "shutdown"); err != nil {
		return err
	}

	return nil
}

func (i *Index) stopCycleManagers(ctx context.Context, usecase string) error {
	if err := i.cycleCallbacks.compactionCycle.StopAndWait(ctx); err != nil {
		return fmt.Errorf("%s: stop compaction cycle: %w", usecase, err)
	}
	if err := i.cycleCallbacks.flushCycle.StopAndWait(ctx); err != nil {
		return fmt.Errorf("%s: stop flush cycle: %w", usecase, err)
	}
	if err := i.cycleCallbacks.vectorCommitLoggerCycle.StopAndWait(ctx); err != nil {
		return fmt.Errorf("%s: stop vector commit logger cycle: %w", usecase, err)
	}
	if err := i.cycleCallbacks.vectorTombstoneCleanupCycle.StopAndWait(ctx); err != nil {
		return fmt.Errorf("%s: stop vector tombstone cleanup cycle: %w", usecase, err)
	}
	if err := i.cycleCallbacks.geoPropsCommitLoggerCycle.StopAndWait(ctx); err != nil {
		return fmt.Errorf("%s: stop geo props commit logger cycle: %w", usecase, err)
	}
	if err := i.cycleCallbacks.geoPropsTombstoneCleanupCycle.StopAndWait(ctx); err != nil {
		return fmt.Errorf("%s: stop geo props tombstone cleanup cycle: %w", usecase, err)
	}
	return nil
}

func (i *Index) getShardsQueueSize(ctx context.Context, tenant string) (map[string]int64, error) {
	shardsQueueSize := make(map[string]int64)

	// TODO-RAFT should be strongly consistent?
	shardState := i.getSchema.CopyShardingState(i.Config.ClassName.String())
	shardNames := shardState.AllPhysicalShards()

	for _, shardName := range shardNames {
		if tenant != "" && shardName != tenant {
			continue
		}
		var err error
		var size int64
		var shard ShardLike
		var release func()

		shard, release, err = i.getLocalShardNoShutdown(shardName)
		if err == nil {
			if shard != nil {
				func() {
					defer release()
					if shard.hasTargetVectors() {
						for _, queue := range shard.Queues() {
							size += queue.Size()
						}
					} else {
						size = shard.Queue().Size()
					}
				}()
			} else {
				size, err = i.remote.GetShardQueueSize(ctx, shardName)
			}
		}

		if err != nil {
			return nil, errors.Wrapf(err, "shard %s", shardName)
		}

		shardsQueueSize[shardName] = size
	}

	return shardsQueueSize, nil
}

func (i *Index) IncomingGetShardQueueSize(ctx context.Context, shardName string) (int64, error) {
	shard, release, err := i.getOrInitLocalShardNoShutdown(ctx, shardName)
	if err != nil {
		return 0, err
	}
	defer release()

	if shard.GetStatus() == storagestate.StatusLoading {
		return 0, enterrors.NewErrUnprocessable(fmt.Errorf("local %s shard is not ready", shardName))
	}
	if !shard.hasTargetVectors() {
		return shard.Queue().Size(), nil
	}
	size := int64(0)
	for _, queue := range shard.Queues() {
		size += queue.Size()
	}
	return size, nil
}

func (i *Index) getShardsStatus(ctx context.Context, tenant string) (map[string]string, error) {
	shardsStatus := make(map[string]string)

	// TODO-RAFT should be strongly consistent?
	shardState := i.getSchema.CopyShardingState(i.Config.ClassName.String())
	shardNames := shardState.AllPhysicalShards()

	for _, shardName := range shardNames {
		if tenant != "" && shardName != tenant {
			continue
		}
		var err error
		var status string
		var shard ShardLike
		var release func()

		shard, release, err = i.getLocalShardNoShutdown(shardName)
		if err == nil {
			if shard != nil {
				func() {
					defer release()
					status = shard.GetStatus().String()
				}()
			} else {
				status, err = i.remote.GetShardStatus(ctx, shardName)
			}
		}

		if err != nil {
			return nil, errors.Wrapf(err, "shard %s", shardName)
		}

		shardsStatus[shardName] = status
	}

	return shardsStatus, nil
}

func (i *Index) IncomingGetShardStatus(ctx context.Context, shardName string) (string, error) {
	shard, release, err := i.getOrInitLocalShardNoShutdown(ctx, shardName)
	if err != nil {
		return "", err
	}
	defer release()

	if shard.GetStatus() == storagestate.StatusLoading {
		return "", enterrors.NewErrUnprocessable(fmt.Errorf("local %s shard is not ready", shardName))
	}
	return shard.GetStatus().String(), nil
}

func (i *Index) updateShardStatus(ctx context.Context, shardName, targetStatus string, schemaVersion uint64) error {
	shard, release, err := i.getLocalShardNoShutdown(shardName)
	if err != nil {
		return err
	}
	if shard == nil {
		return i.remote.UpdateShardStatus(ctx, shardName, targetStatus, schemaVersion)
	}
	defer release()
	return shard.UpdateStatus(targetStatus)
}

func (i *Index) IncomingUpdateShardStatus(ctx context.Context, shardName, targetStatus string, schemaVersion uint64) error {
	shard, release, err := i.getOrInitLocalShardNoShutdown(ctx, shardName)
	if err != nil {
		return err
	}
	defer release()

	return shard.UpdateStatus(targetStatus)
}

func (i *Index) findUUIDs(ctx context.Context,
	filters *filters.LocalFilter, tenant string, repl *additional.ReplicationProperties,
) (map[string][]strfmt.UUID, error) {
	before := time.Now()
	defer i.metrics.BatchDelete(before, "filter_total")

	if err := i.validateMultiTenancy(tenant); err != nil {
		return nil, err
	}

	className := i.Config.ClassName.String()

	shardNames, err := i.targetShardNames(ctx, tenant)
	if err != nil {
		return nil, err
	}

	results := make(map[string][]strfmt.UUID)
	for _, shardName := range shardNames {
		var shard ShardLike
		var release func()
		var err error

		if i.replicationEnabled() {
			if repl == nil {
				repl = defaultConsistency()
			}

			results[shardName], err = i.replicator.FindUUIDs(ctx, className, shardName, filters, replica.ConsistencyLevel(repl.ConsistencyLevel))
		} else {
			shard, release, err = i.getLocalShardNoShutdown(shardName)
			if err == nil {
				if shard != nil {
					func() {
						defer release()
						results[shardName], err = shard.FindUUIDs(ctx, filters)
					}()
				} else {
					results[shardName], err = i.remote.FindUUIDs(ctx, shardName, filters)
				}
			}
		}

		if err != nil {
			return nil, fmt.Errorf("find matching doc ids in shard %q: %w", shardName, err)
		}
	}

	return results, nil
}

func (i *Index) IncomingFindUUIDs(ctx context.Context, shardName string,
	filters *filters.LocalFilter,
) ([]strfmt.UUID, error) {
	shard, release, err := i.getOrInitLocalShardNoShutdown(ctx, shardName)
	if err != nil {
		return nil, err
	}
	defer release()

	if shard.GetStatus() == storagestate.StatusLoading {
		return nil, enterrors.NewErrUnprocessable(fmt.Errorf("local %s shard is not ready", shardName))
	}

	return shard.FindUUIDs(ctx, filters)
}

func (i *Index) batchDeleteObjects(ctx context.Context, shardUUIDs map[string][]strfmt.UUID,
	dryRun bool, replProps *additional.ReplicationProperties, schemaVersion uint64,
) (objects.BatchSimpleObjects, error) {
	before := time.Now()
	defer i.metrics.BatchDelete(before, "delete_from_shards_total")

	type result struct {
		objs objects.BatchSimpleObjects
	}

	if i.replicationEnabled() && replProps == nil {
		replProps = defaultConsistency()
	}

	wg := &sync.WaitGroup{}
	ch := make(chan result, len(shardUUIDs))
	for shardName, uuids := range shardUUIDs {
		uuids := uuids
		shardName := shardName
		wg.Add(1)
		f := func() {
			defer wg.Done()

			var objs objects.BatchSimpleObjects
			if i.replicationEnabled() {
				objs = i.replicator.DeleteObjects(ctx, shardName, uuids,
					dryRun, replica.ConsistencyLevel(replProps.ConsistencyLevel), schemaVersion)
			} else {
				shard, release, err := i.getLocalShardNoShutdown(shardName)
				if err != nil {
					objs = objects.BatchSimpleObjects{
						objects.BatchSimpleObject{Err: err},
					}
				} else if shard != nil {
					i.backupMutex.RLockGuard(func() error {
						defer release()
						objs = shard.DeleteObjectBatch(ctx, uuids, dryRun)
						return nil
					})
				} else {
					objs = i.remote.DeleteObjectBatch(ctx, shardName, uuids, dryRun, schemaVersion)
				}
			}

			ch <- result{objs}
		}
		enterrors.GoWrapper(f, i.logger)
	}

	wg.Wait()
	close(ch)

	var out objects.BatchSimpleObjects
	for res := range ch {
		out = append(out, res.objs...)
	}

	return out, nil
}

func (i *Index) IncomingDeleteObjectBatch(ctx context.Context, shardName string,
	uuids []strfmt.UUID, dryRun bool, schemaVersion uint64,
) objects.BatchSimpleObjects {
	i.backupMutex.RLock()
	defer i.backupMutex.RUnlock()

	shard, release, err := i.getOrInitLocalShardNoShutdown(ctx, shardName)
	if err != nil {
		return objects.BatchSimpleObjects{
			objects.BatchSimpleObject{Err: err},
		}
	}
	defer release()

	return shard.DeleteObjectBatch(ctx, uuids, dryRun)
}

func defaultConsistency(l ...replica.ConsistencyLevel) *additional.ReplicationProperties {
	rp := &additional.ReplicationProperties{}
	if len(l) != 0 {
		rp.ConsistencyLevel = string(l[0])
	} else {
		rp.ConsistencyLevel = string(replica.Quorum)
	}
	return rp
}

func objectSearchPreallocate(limit int, shards []string) ([]*storobj.Object, []float32) {
	perShardLimit := config.DefaultQueryMaximumResults
	if perShardLimit > int64(limit) {
		perShardLimit = int64(limit)
	}
	capacity := perShardLimit * int64(len(shards))
	objects := make([]*storobj.Object, 0, capacity)
	scores := make([]float32, 0, capacity)

	return objects, scores
}

func (i *Index) validateMultiTenancy(tenant string) error {
	if i.partitioningEnabled && tenant == "" {
		return objects.NewErrMultiTenancy(
			fmt.Errorf("class %s has multi-tenancy enabled, but request was without tenant", i.Config.ClassName),
		)
	} else if !i.partitioningEnabled && tenant != "" {
		return objects.NewErrMultiTenancy(
			fmt.Errorf("class %s has multi-tenancy disabled, but request was with tenant", i.Config.ClassName),
		)
	}
	return nil
}

func convertToVectorIndexConfig(config interface{}) schemaConfig.VectorIndexConfig {
	if config == nil {
		return nil
	}
	// in case legacy vector config was set as an empty map/object instead of nil
	if empty, ok := config.(map[string]interface{}); ok && len(empty) == 0 {
		return nil
	}
	return config.(schemaConfig.VectorIndexConfig)
}

func convertToVectorIndexConfigs(configs map[string]models.VectorConfig) map[string]schemaConfig.VectorIndexConfig {
	if len(configs) > 0 {
		vectorIndexConfigs := make(map[string]schemaConfig.VectorIndexConfig)
		for targetVector, vectorConfig := range configs {
			if vectorIndexConfig, ok := vectorConfig.VectorIndexConfig.(schemaConfig.VectorIndexConfig); ok {
				vectorIndexConfigs[targetVector] = vectorIndexConfig
			}
		}
		return vectorIndexConfigs
	}
	return nil
}

// IMPORTANT:
// DebugResetVectorIndex is intended to be used for debugging purposes only.
// It drops the selected vector index, creates a new one, then reindexes it in the background.
// This function assumes the node is not receiving any traffic besides the
// debug endpoints and that async indexing is enabled.
func (i *Index) DebugResetVectorIndex(ctx context.Context, shardName, targetVector string) error {
	shard := i.GetShard(shardName)
	if shard == nil {
		return errors.New("shard not found")
	}

	// Get the vector index
	var vidx VectorIndex
	if targetVector == "" {
		vidx = shard.VectorIndex()
	} else {
		vidx = shard.VectorIndexes()[targetVector]
	}

	if vidx == nil {
		return errors.New("vector index not found")
	}

	if !hnsw.IsHNSWIndex(vidx) {
		return errors.New("vector index is not hnsw")
	}

	// Reset the queue
	var q *IndexQueue
	if targetVector == "" {
		q = shard.Queue()
	} else {
		q = shard.Queues()[targetVector]
	}
	if q == nil {
		return errors.New("index queue not found")
	}

	// Reset the vector index
	err := shard.DebugResetVectorIndex(ctx, targetVector)
	if err != nil {
		return errors.Wrap(err, "failed to reset vector index")
	}

	// Reindex in the background
	enterrors.GoWrapper(func() {
		err = shard.PreloadQueue(targetVector)
		if err != nil {
			i.logger.WithField("shard", shardName).WithError(err).Error("failed to reindex vector index")
			return
		}
	}, i.logger)

	return nil
}

func (i *Index) DebugRepairIndex(ctx context.Context, shardName, targetVector string) error {
	shard := i.GetShard(shardName)
	if shard == nil {
		return errors.New("shard not found")
	}

	// Repair in the background
	enterrors.GoWrapper(func() {
		err := shard.RepairIndex(context.Background(), targetVector)
		if err != nil {
			i.logger.WithField("shard", shardName).WithError(err).Error("failed to repair vector index")
			return
		}
	}, i.logger)

	return nil
}<|MERGE_RESOLUTION|>--- conflicted
+++ resolved
@@ -550,25 +550,6 @@
 }
 
 type IndexConfig struct {
-<<<<<<< HEAD
-	RootPath                  string
-	ClassName                 schema.ClassName
-	QueryMaximumResults       int64
-	QueryNestedRefLimit       int64
-	ResourceUsage             config.ResourceUsage
-	MemtablesFlushDirtyAfter  int
-	MemtablesInitialSizeMB    int
-	MemtablesMaxSizeMB        int
-	MemtablesMinActiveSeconds int
-	MemtablesMaxActiveSeconds int
-	MaxSegmentSize            int64
-	HNSWMaxLogSize            int64
-	HNSWWaitForCachePrefill   bool
-	ReplicationFactor         *atomic.Int64
-	AvoidMMap                 bool
-	DisableLazyLoadShards     bool
-	ForceFullReplicasSearch   bool
-=======
 	RootPath                         string
 	ClassName                        schema.ClassName
 	QueryMaximumResults              int64
@@ -582,12 +563,11 @@
 	MaxSegmentSize                   int64
 	HNSWMaxLogSize                   int64
 	HNSWWaitForCachePrefill          bool
-	ReplicationFactor                int64
+	ReplicationFactor                *atomic.Int64
 	ObjectDeletionConflictResolution string
 	AvoidMMap                        bool
 	DisableLazyLoadShards            bool
 	ForceFullReplicasSearch          bool
->>>>>>> 88c84c52
 
 	TrackVectorDimensions bool
 }
