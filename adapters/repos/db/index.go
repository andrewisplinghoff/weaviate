//                           _       _
// __      _____  __ ___   ___  __ _| |_ ___
// \ \ /\ / / _ \/ _` \ \ / / |/ _` | __/ _ \
//  \ V  V /  __/ (_| |\ V /| | (_| | ||  __/
//   \_/\_/ \___|\__,_| \_/ |_|\__,_|\__\___|
//
//  Copyright © 2016 - 2024 Weaviate B.V. All rights reserved.
//
//  CONTACT: hello@weaviate.io
//

package db

import (
	"context"
	"fmt"
	"os"
	"path"
	"runtime"
	"runtime/debug"
	golangSort "sort"
	"strings"
	"sync"
	"sync/atomic"
	"time"

	"github.com/weaviate/weaviate/entities/dto"
	"github.com/weaviate/weaviate/entities/modulecapabilities"

	"github.com/weaviate/weaviate/adapters/repos/db/lsmkv"

	"github.com/pkg/errors"

	"github.com/go-openapi/strfmt"
	"github.com/google/uuid"
	"github.com/sirupsen/logrus"
	"github.com/weaviate/weaviate/adapters/repos/db/aggregator"
	"github.com/weaviate/weaviate/adapters/repos/db/helpers"
	"github.com/weaviate/weaviate/adapters/repos/db/indexcheckpoint"
	"github.com/weaviate/weaviate/adapters/repos/db/inverted"
	"github.com/weaviate/weaviate/adapters/repos/db/inverted/stopwords"
	"github.com/weaviate/weaviate/adapters/repos/db/sorter"
	"github.com/weaviate/weaviate/adapters/repos/db/vector/hnsw"
	"github.com/weaviate/weaviate/entities/additional"
	"github.com/weaviate/weaviate/entities/aggregation"
	"github.com/weaviate/weaviate/entities/autocut"
	"github.com/weaviate/weaviate/entities/errorcompounder"
	enterrors "github.com/weaviate/weaviate/entities/errors"
	"github.com/weaviate/weaviate/entities/filters"
	"github.com/weaviate/weaviate/entities/models"
	"github.com/weaviate/weaviate/entities/multi"
	"github.com/weaviate/weaviate/entities/schema"
	schemaConfig "github.com/weaviate/weaviate/entities/schema/config"
	"github.com/weaviate/weaviate/entities/search"
	"github.com/weaviate/weaviate/entities/searchparams"
	entsentry "github.com/weaviate/weaviate/entities/sentry"
	"github.com/weaviate/weaviate/entities/storagestate"
	"github.com/weaviate/weaviate/entities/storobj"
	esync "github.com/weaviate/weaviate/entities/sync"
	"github.com/weaviate/weaviate/usecases/config"
	"github.com/weaviate/weaviate/usecases/memwatch"
	"github.com/weaviate/weaviate/usecases/modules"
	"github.com/weaviate/weaviate/usecases/monitoring"
	"github.com/weaviate/weaviate/usecases/objects"
	"github.com/weaviate/weaviate/usecases/replica"
	schemaUC "github.com/weaviate/weaviate/usecases/schema"
	"github.com/weaviate/weaviate/usecases/sharding"
)

var (

	// Use runtime.GOMAXPROCS instead of runtime.NumCPU because NumCPU returns
	// the physical CPU cores. However, in a containerization context, that might
	// not be what we want. The physical node could have 128 cores, but we could
	// be cgroup-limited to 2 cores. In that case, we want 2 to be our limit, not
	// 128. It isn't guaranteed that MAXPROCS reflects the cgroup limit, but at
	// least there is a chance that it was set correctly. If not, it defaults to
	// NumCPU anyway, so we're not any worse off.
	_NUMCPU          = runtime.GOMAXPROCS(0)
	ErrShardNotFound = errors.New("shard not found")
)

// shardMap is a syn.Map which specialized in storing shards
type shardMap sync.Map

// Range calls f sequentially for each key and value present in the map.
// If f returns an error, range stops the iteration
func (m *shardMap) Range(f func(name string, shard ShardLike) error) (err error) {
	(*sync.Map)(m).Range(func(key, value any) bool {
		err = f(key.(string), value.(ShardLike))
		return err == nil
	})
	return err
}

// RangeConcurrently calls f for each key and value present in the map with at
// most _NUMCPU executors running in parallel. As opposed to [Range] it does
// not guarantee an exit on the first error.
func (m *shardMap) RangeConcurrently(logger logrus.FieldLogger, f func(name string, shard ShardLike) error) (err error) {
	eg := enterrors.NewErrorGroupWrapper(logger)
	eg.SetLimit(_NUMCPU)
	(*sync.Map)(m).Range(func(key, value any) bool {
		name, shard := key.(string), value.(ShardLike)
		eg.Go(func() error {
			return f(name, shard)
		}, name, shard)
		return true
	})

	return eg.Wait()
}

// Load returns the shard or nil if no shard is present.
func (m *shardMap) Load(name string) ShardLike {
	v, ok := (*sync.Map)(m).Load(name)
	if !ok {
		return nil
	}

	shard, ok := v.(ShardLike)
	if !ok {
		return nil
	}
	return shard
}

// Store sets a shard giving its name and value
func (m *shardMap) Store(name string, shard ShardLike) {
	(*sync.Map)(m).Store(name, shard)
}

// Swap swaps the shard for a key and returns the previous value if any.
// The loaded result reports whether the key was present.
func (m *shardMap) Swap(name string, shard ShardLike) (previous ShardLike, loaded bool) {
	v, ok := (*sync.Map)(m).Swap(name, shard)
	if v == nil || !ok {
		return nil, ok
	}
	return v.(ShardLike), ok
}

// CompareAndSwap swaps the old and new values for key if the value stored in the map is equal to old.
func (m *shardMap) CompareAndSwap(name string, old, new ShardLike) bool {
	return (*sync.Map)(m).CompareAndSwap(name, old, new)
}

// LoadAndDelete deletes the value for a key, returning the previous value if any.
// The loaded result reports whether the key was present.
func (m *shardMap) LoadAndDelete(name string) (ShardLike, bool) {
	v, ok := (*sync.Map)(m).LoadAndDelete(name)
	if v == nil || !ok {
		return nil, ok
	}
	return v.(ShardLike), ok
}

// Index is the logical unit which contains all the data for one particular
// class. An index can be further broken up into self-contained units, called
// Shards, to allow for easy distribution across Nodes
type Index struct {
	classSearcher             inverted.ClassSearcher // to allow for nested by-references searches
	shards                    shardMap
	Config                    IndexConfig
	vectorIndexUserConfig     schemaConfig.VectorIndexConfig
	vectorIndexUserConfigLock sync.Mutex
	vectorIndexUserConfigs    map[string]schemaConfig.VectorIndexConfig
	getSchema                 schemaUC.SchemaGetter
	logger                    logrus.FieldLogger
	remote                    *sharding.RemoteIndex
	stopwords                 *stopwords.Detector
	replicator                *replica.Replicator

	partitioningEnabled bool

	invertedIndexConfig     schema.InvertedIndexConfig
	invertedIndexConfigLock sync.Mutex

	// This lock should be used together with the db indexLock.
	//
	// The db indexlock locks the map that contains all indices against changes and should be used while iterating.
	// This lock protects this specific index form being deleted while in use. Use Rlock to signal that it is in use.
	// This way many goroutines can use a specific index in parallel. The delete-routine will try to acquire a RWlock.
	//
	// Usage:
	// Lock the whole db using db.indexLock
	// pick the indices you want and Rlock them
	// unlock db.indexLock
	// Use the indices
	// RUnlock all picked indices
	dropIndex sync.RWMutex

	metrics          *Metrics
	centralJobQueue  chan job
	indexCheckpoints *indexcheckpoint.Checkpoints

	cycleCallbacks *indexCycleCallbacks

	shardTransferMutex shardTransfer
	lastBackup         atomic.Pointer[BackupState]

	// canceled when either Shutdown or Drop called
	closingCtx    context.Context
	closingCancel context.CancelFunc

	// always true if lazy shard loading is off, in the case of lazy shard
	// loading will be set to true once the last shard was loaded.
	allShardsReady   atomic.Bool
	allocChecker     memwatch.AllocChecker
	shardCreateLocks *esync.KeyLocker

	asyncReplicationLock sync.RWMutex

	closeLock sync.RWMutex
	closed    bool
}

func (i *Index) GetShard(name string) ShardLike {
	return i.shards.Load(name)
}

func (i *Index) ID() string {
	return indexID(i.Config.ClassName)
}

func (i *Index) path() string {
	return path.Join(i.Config.RootPath, i.ID())
}

type nodeResolver interface {
	AllHostnames() []string
	NodeHostname(nodeName string) (string, bool)
}

// NewIndex creates an index with the specified amount of shards, using only
// the shards that are local to a node
func NewIndex(ctx context.Context, cfg IndexConfig,
	shardState *sharding.State, invertedIndexConfig schema.InvertedIndexConfig,
	vectorIndexUserConfig schemaConfig.VectorIndexConfig,
	vectorIndexUserConfigs map[string]schemaConfig.VectorIndexConfig,
	sg schemaUC.SchemaGetter,
	cs inverted.ClassSearcher, logger logrus.FieldLogger,
	nodeResolver nodeResolver, remoteClient sharding.RemoteIndexClient,
	replicaClient replica.Client,
	promMetrics *monitoring.PrometheusMetrics, class *models.Class, jobQueueCh chan job,
	indexCheckpoints *indexcheckpoint.Checkpoints,
	allocChecker memwatch.AllocChecker,
) (*Index, error) {
	sd, err := stopwords.NewDetectorFromConfig(invertedIndexConfig.Stopwords)
	if err != nil {
		return nil, errors.Wrap(err, "failed to create new index")
	}

	repl := replica.NewReplicator(cfg.ClassName.String(),
		sg, nodeResolver, string(cfg.ObjectDeletionConflictResolution), replicaClient, logger)

	if cfg.QueryNestedRefLimit == 0 {
		cfg.QueryNestedRefLimit = config.DefaultQueryNestedCrossReferenceLimit
	}

	index := &Index{
		Config:                 cfg,
		getSchema:              sg,
		logger:                 logger,
		classSearcher:          cs,
		vectorIndexUserConfig:  vectorIndexUserConfig,
		invertedIndexConfig:    invertedIndexConfig,
		vectorIndexUserConfigs: vectorIndexUserConfigs,
		stopwords:              sd,
		replicator:             repl,
		partitioningEnabled:    shardState.PartitioningEnabled,
		remote:                 sharding.NewRemoteIndex(cfg.ClassName.String(), sg, nodeResolver, remoteClient),
		metrics:                NewMetrics(logger, promMetrics, cfg.ClassName.String(), "n/a"),
		centralJobQueue:        jobQueueCh,
		shardTransferMutex:     shardTransfer{log: logger, retryDuration: mutexRetryDuration, notifyDuration: mutexNotifyDuration},
		indexCheckpoints:       indexCheckpoints,
		allocChecker:           allocChecker,
		shardCreateLocks:       esync.NewKeyLocker(),
	}
	index.closingCtx, index.closingCancel = context.WithCancel(context.Background())

	index.initCycleCallbacks()

	if err := index.checkSingleShardMigration(); err != nil {
		return nil, errors.Wrap(err, "migrating sharding state from previous version")
	}

	if err := os.MkdirAll(index.path(), os.ModePerm); err != nil {
		return nil, fmt.Errorf("init index %q: %w", index.ID(), err)
	}

	if err := index.initAndStoreShards(ctx, class, shardState, promMetrics); err != nil {
		return nil, err
	}

	index.cycleCallbacks.compactionCycle.Start()
	index.cycleCallbacks.flushCycle.Start()

	return index, nil
}

// since called in Index's constructor there is no risk same shard will be inited/created in parallel,
// therefore shardCreateLocks are not used here
func (i *Index) initAndStoreShards(ctx context.Context, class *models.Class,
	shardState *sharding.State, promMetrics *monitoring.PrometheusMetrics,
) error {
	if i.Config.DisableLazyLoadShards {
		eg := enterrors.NewErrorGroupWrapper(i.logger)
		eg.SetLimit(_NUMCPU)

		for _, shardName := range shardState.AllLocalPhysicalShards() {
			physical := shardState.Physical[shardName]
			if physical.ActivityStatus() != models.TenantActivityStatusHOT {
				// do not instantiate inactive shard
				continue
			}

			shardName := shardName // prevent loop variable capture
			eg.Go(func() error {
				shard, err := NewShard(ctx, promMetrics, shardName, i, class, i.centralJobQueue, i.indexCheckpoints)
				if err != nil {
					return fmt.Errorf("init shard %s of index %s: %w", shardName, i.ID(), err)
				}

				i.shards.Store(shardName, shard)
				return nil
			}, shardName)
		}

		if err := eg.Wait(); err != nil {
			return err
		}

		i.allShardsReady.Store(true)
		return nil
	}

	for _, shardName := range shardState.AllLocalPhysicalShards() {
		physical := shardState.Physical[shardName]
		if physical.ActivityStatus() != models.TenantActivityStatusHOT {
			// do not instantiate inactive shard
			continue
		}

		shard := NewLazyLoadShard(ctx, promMetrics, shardName, i, class, i.centralJobQueue, i.indexCheckpoints, i.allocChecker)
		i.shards.Store(shardName, shard)
	}

	initLazyShardsInBackground := func() {
		defer i.allShardsReady.Store(true)

		ticker := time.NewTicker(time.Second)
		defer ticker.Stop()

		now := time.Now()

		for _, shardName := range shardState.AllLocalPhysicalShards() {
			// prioritize closingCtx over ticker:
			// check closing again in case of ticker was selected when both
			// cases where available
			select {
			case <-i.closingCtx.Done():
				// break loop by returning error
				i.logger.
					WithField("action", "load_all_shards").
					Errorf("failed to load all shards: %v", i.closingCtx.Err())
				return
			case <-ticker.C:
				select {
				case <-i.closingCtx.Done():
					// break loop by returning error
					i.logger.
						WithField("action", "load_all_shards").
						Errorf("failed to load all shards: %v", i.closingCtx.Err())
					return
				default:
					err := i.loadLocalShardIfActive(shardName)
					if err != nil {
						i.logger.
							WithField("action", "load_shard").
							WithField("shard_name", shardName).
							Errorf("failed to load shard: %v", err)
						return
					}
				}
			}
		}

		i.logger.
			WithField("action", "load_all_shards").
			WithField("took", time.Since(now).String()).
			Debug("finished loading all shards")
	}

	enterrors.GoWrapper(initLazyShardsInBackground, i.logger)

	return nil
}

func (i *Index) loadLocalShardIfActive(shardName string) error {
	i.shardCreateLocks.Lock(shardName)
	defer i.shardCreateLocks.Unlock(shardName)

	// check if set to inactive in the meantime by concurrent call
	shard := i.shards.Load(shardName)
	if shard == nil {
		return nil
	}

	lazyShard, ok := shard.(*LazyLoadShard)
	if ok {
		return lazyShard.Load(context.Background())
	}

	return nil
}

// used to init/create shard in different moments of index's lifecycle, therefore it needs to be called
// within shardCreateLocks to prevent parallel create/init of the same shard
func (i *Index) initShard(ctx context.Context, shardName string, class *models.Class,
	promMetrics *monitoring.PrometheusMetrics, disableLazyLoad bool,
) (ShardLike, error) {
	if disableLazyLoad {
		if err := i.allocChecker.CheckMappingAndReserve(3, int(lsmkv.FlushAfterDirtyDefault.Seconds())); err != nil {
			return nil, errors.Wrap(err, "memory pressure: cannot init shard")
		}

		shard, err := NewShard(ctx, promMetrics, shardName, i, class, i.centralJobQueue, i.indexCheckpoints)
		if err != nil {
			return nil, fmt.Errorf("init shard %s of index %s: %w", shardName, i.ID(), err)
		}

		return shard, nil
	}

	shard := NewLazyLoadShard(ctx, promMetrics, shardName, i, class, i.centralJobQueue, i.indexCheckpoints, i.allocChecker)
	return shard, nil
}

// Iterate over all objects in the index, applying the callback function to each one.  Adding or removing objects during iteration is not supported.
func (i *Index) IterateObjects(ctx context.Context, cb func(index *Index, shard ShardLike, object *storobj.Object) error) (err error) {
	return i.ForEachShard(func(_ string, shard ShardLike) error {
		wrapper := func(object *storobj.Object) error {
			return cb(i, shard, object)
		}
		bucket := shard.Store().Bucket(helpers.ObjectsBucketLSM)
		return bucket.IterateObjects(ctx, wrapper)
	})
}

// ForEachShard applies func f on each shard in the index.
//
// WARNING: only use this if you expect all LazyLoadShards to be loaded!
// Calling this method may lead to shards being force-loaded, causing
// unexpected CPU spikes. If you only want to apply f on loaded shards,
// call ForEachLoadedShard instead.
func (i *Index) ForEachShard(f func(name string, shard ShardLike) error) error {
	return i.shards.Range(f)
}

func (i *Index) ForEachLoadedShard(f func(name string, shard ShardLike) error) error {
	return i.shards.Range(func(name string, shard ShardLike) error {
		// Skip lazy loaded shard which are not loaded
		if asLazyLoadShard, ok := shard.(*LazyLoadShard); ok {
			if !asLazyLoadShard.isLoaded() {
				return nil
			}
		}
		return f(name, shard)
	})
}

func (i *Index) ForEachShardConcurrently(f func(name string, shard ShardLike) error) error {
	return i.shards.RangeConcurrently(i.logger, f)
}

// Iterate over all objects in the shard, applying the callback function to each one.  Adding or removing objects during iteration is not supported.
func (i *Index) IterateShards(ctx context.Context, cb func(index *Index, shard ShardLike) error) (err error) {
	return i.ForEachShard(func(key string, shard ShardLike) error {
		return cb(i, shard)
	})
}

func (i *Index) addProperty(ctx context.Context, props ...*models.Property) error {
	eg := enterrors.NewErrorGroupWrapper(i.logger)
	eg.SetLimit(_NUMCPU)

	i.ForEachShard(func(key string, shard ShardLike) error {
		shard.initPropertyBuckets(ctx, eg, props...)
		return nil
	})

	if err := eg.Wait(); err != nil {
		return errors.Wrapf(err, "extend idx '%s' with properties '%v", i.ID(), props)
	}
	return nil
}

func (i *Index) updateVectorIndexConfig(ctx context.Context,
	updated schemaConfig.VectorIndexConfig,
) error {
	// an updated is not specific to one shard, but rather all
	err := i.ForEachShard(func(name string, shard ShardLike) error {
		// At the moment, we don't do anything in an update that could fail, but
		// technically this should be part of some sort of a two-phase commit  or
		// have another way to rollback if we have updates that could potentially
		// fail in the future. For now that's not a realistic risk.
		if err := shard.UpdateVectorIndexConfig(ctx, updated); err != nil {
			return errors.Wrapf(err, "shard %s", name)
		}
		return nil
	})
	if err != nil {
		return err
	}
	i.vectorIndexUserConfigLock.Lock()
	defer i.vectorIndexUserConfigLock.Unlock()

	i.vectorIndexUserConfig = updated

	return nil
}

func (i *Index) updateVectorIndexConfigs(ctx context.Context,
	updated map[string]schemaConfig.VectorIndexConfig,
) error {
	err := i.ForEachShard(func(name string, shard ShardLike) error {
		if err := shard.UpdateVectorIndexConfigs(ctx, updated); err != nil {
			return fmt.Errorf("shard %q: %w", name, err)
		}
		return nil
	})
	if err != nil {
		return err
	}

	i.vectorIndexUserConfigLock.Lock()
	defer i.vectorIndexUserConfigLock.Unlock()

	for targetName, targetCfg := range updated {
		i.vectorIndexUserConfigs[targetName] = targetCfg
	}

	return nil
}

func (i *Index) getInvertedIndexConfig() schema.InvertedIndexConfig {
	i.invertedIndexConfigLock.Lock()
	defer i.invertedIndexConfigLock.Unlock()

	return i.invertedIndexConfig
}

func (i *Index) updateInvertedIndexConfig(ctx context.Context,
	updated schema.InvertedIndexConfig,
) error {
	i.invertedIndexConfigLock.Lock()
	defer i.invertedIndexConfigLock.Unlock()

	i.invertedIndexConfig = updated

	return nil
}

func (i *Index) updateAsyncReplication(ctx context.Context, enabled bool) error {
	i.asyncReplicationLock.Lock()
	defer i.asyncReplicationLock.Unlock()

	i.Config.AsyncReplicationEnabled = enabled

	err := i.ForEachLoadedShard(func(name string, shard ShardLike) error {
		if err := shard.UpdateAsyncReplication(ctx, enabled); err != nil {
			return fmt.Errorf("updating async replication on shard %q: %w", name, err)
		}
		return nil
	})
	if err != nil {
		return err
	}

	return nil
}

type IndexConfig struct {
<<<<<<< HEAD
	RootPath                  string
	ClassName                 schema.ClassName
	QueryMaximumResults       int64
	QueryNestedRefLimit       int64
	ResourceUsage             config.ResourceUsage
	MemtablesFlushDirtyAfter  int
	MemtablesInitialSizeMB    int
	MemtablesMaxSizeMB        int
	MemtablesMinActiveSeconds int
	MemtablesMaxActiveSeconds int
	MaxSegmentSize            int64
	HNSWMaxLogSize            int64
	HNSWWaitForCachePrefill   bool
	ReplicationFactor         *atomic.Int64
	AsyncReplicationEnabled   bool
	AvoidMMap                 bool
	DisableLazyLoadShards     bool
	ForceFullReplicasSearch   bool
=======
	RootPath                         string
	ClassName                        schema.ClassName
	QueryMaximumResults              int64
	QueryNestedRefLimit              int64
	ResourceUsage                    config.ResourceUsage
	MemtablesFlushDirtyAfter         int
	MemtablesInitialSizeMB           int
	MemtablesMaxSizeMB               int
	MemtablesMinActiveSeconds        int
	MemtablesMaxActiveSeconds        int
	MaxSegmentSize                   int64
	HNSWMaxLogSize                   int64
	HNSWWaitForCachePrefill          bool
	ReplicationFactor                *atomic.Int64
	ObjectDeletionConflictResolution string
	AvoidMMap                        bool
	DisableLazyLoadShards            bool
	ForceFullReplicasSearch          bool
>>>>>>> 133858ec

	TrackVectorDimensions bool
}

func indexID(class schema.ClassName) string {
	return strings.ToLower(string(class))
}

func (i *Index) determineObjectShard(ctx context.Context, id strfmt.UUID, tenant string) (string, error) {
	return i.determineObjectShardByStatus(ctx, id, tenant, nil)
}

func (i *Index) determineObjectShardByStatus(ctx context.Context, id strfmt.UUID, tenant string, shardsStatus map[string]string) (string, error) {
	if tenant == "" {
		uuid, err := uuid.Parse(id.String())
		if err != nil {
			return "", fmt.Errorf("parse uuid: %q", id.String())
		}

		uuidBytes, err := uuid.MarshalBinary() // cannot error
		if err != nil {
			return "", fmt.Errorf("marshal uuid: %q", id.String())
		}
		return i.getSchema.ShardFromUUID(i.Config.ClassName.String(), uuidBytes), nil
	}

	var err error
	if len(shardsStatus) == 0 {
		shardsStatus, err = i.getSchema.TenantsShards(ctx, i.Config.ClassName.String(), tenant)
		if err != nil {
			return "", err
		}
	}

	if status := shardsStatus[tenant]; status != "" {
		if status == models.TenantActivityStatusHOT {
			return tenant, nil
		}
		return "", objects.NewErrMultiTenancy(fmt.Errorf("%w: '%s'", enterrors.ErrTenantNotActive, tenant))
	}
	class := i.getSchema.ReadOnlyClass(i.Config.ClassName.String())
	if class == nil {
		return "", fmt.Errorf("class %q not found in schema", i.Config.ClassName)
	}
	return "", objects.NewErrMultiTenancy(
		fmt.Errorf("%w: %q", enterrors.ErrTenantNotFound, tenant))
}

func (i *Index) putObject(ctx context.Context, object *storobj.Object,
	replProps *additional.ReplicationProperties, schemaVersion uint64,
) error {
	if err := i.validateMultiTenancy(object.Object.Tenant); err != nil {
		return err
	}

	if i.Config.ClassName != object.Class() {
		return fmt.Errorf("cannot import object of class %s into index of class %s",
			object.Class(), i.Config.ClassName)
	}

	shardName, err := i.determineObjectShard(ctx, object.ID(), object.Object.Tenant)
	if err != nil {
		return objects.NewErrInvalidUserInput("determine shard: %v", err)
	}

	if i.replicationEnabled() {
		if replProps == nil {
			replProps = defaultConsistency()
		}
		cl := replica.ConsistencyLevel(replProps.ConsistencyLevel)
		if err := i.replicator.PutObject(ctx, shardName, object, cl, schemaVersion); err != nil {
			return fmt.Errorf("replicate insertion: shard=%q: %w", shardName, err)
		}
		return nil
	}

	// no replication, remote shard (or local not yet inited)
	shard, release, err := i.getLocalShardNoShutdown(shardName)
	if err != nil {
		return err
	}

	if shard == nil {
		if err := i.remote.PutObject(ctx, shardName, object, schemaVersion); err != nil {
			return fmt.Errorf("put remote object: shard=%q: %w", shardName, err)
		}
		return nil
	}
	defer release()

	// no replication, local shard
	i.shardTransferMutex.RLock()
	defer i.shardTransferMutex.RUnlock()

	err = shard.PutObject(ctx, object)
	if err != nil {
		return fmt.Errorf("put local object: shard=%q: %w", shardName, err)
	}

	return nil
}

func (i *Index) IncomingPutObject(ctx context.Context, shardName string,
	object *storobj.Object, schemaVersion uint64,
) error {
	i.shardTransferMutex.RLock()
	defer i.shardTransferMutex.RUnlock()

	// This is a bit hacky, the problem here is that storobj.Parse() currently
	// misses date fields as it has no way of knowing that a date-formatted
	// string was actually a date type. However, adding this functionality to
	// Parse() would break a lot of code, because it currently
	// schema-independent. To find out if a field is a date or date[], we need to
	// involve the schema, thus why we are doing it here. This was discovered as
	// part of https://github.com/weaviate/weaviate/issues/1775
	if err := i.parseDateFieldsInProps(object.Object.Properties); err != nil {
		return err
	}

	shard, release, err := i.getOrInitLocalShardNoShutdown(ctx, shardName)
	if err != nil {
		return err
	}
	defer release()

	return shard.PutObject(ctx, object)
}

func (i *Index) replicationEnabled() bool {
	return i.Config.ReplicationFactor.Load() > 1
}

func (i *Index) asyncReplicationEnabled() bool {
	i.asyncReplicationLock.RLock()
	defer i.asyncReplicationLock.RUnlock()

	return i.replicationEnabled() && i.Config.AsyncReplicationEnabled
}

// parseDateFieldsInProps checks the schema for the current class for which
// fields are date fields, then - if they are set - parses them accordingly.
// Works for both date and date[].
func (i *Index) parseDateFieldsInProps(props interface{}) error {
	if props == nil {
		return nil
	}

	propMap, ok := props.(map[string]interface{})
	if !ok {
		// don't know what to do with this
		return nil
	}

	c := i.getSchema.ReadOnlyClass(i.Config.ClassName.String())
	if c == nil {
		return fmt.Errorf("class %s not found in schema", i.Config.ClassName)
	}

	for _, prop := range c.Properties {
		if prop.DataType[0] == string(schema.DataTypeDate) {
			raw, ok := propMap[prop.Name]
			if !ok {
				// prop is not set, nothing to do
				continue
			}

			parsed, err := parseAsStringToTime(raw)
			if err != nil {
				return errors.Wrapf(err, "time prop %q", prop.Name)
			}

			propMap[prop.Name] = parsed
		}

		if prop.DataType[0] == string(schema.DataTypeDateArray) {
			raw, ok := propMap[prop.Name]
			if !ok {
				// prop is not set, nothing to do
				continue
			}

			asSlice, ok := raw.([]string)
			if !ok {
				return errors.Errorf("parse as time array, expected []interface{} got %T",
					raw)
			}
			parsedSlice := make([]interface{}, len(asSlice))
			for j := range asSlice {
				parsed, err := parseAsStringToTime(interface{}(asSlice[j]))
				if err != nil {
					return errors.Wrapf(err, "time array prop %q at pos %d", prop.Name, j)
				}

				parsedSlice[j] = parsed
			}
			propMap[prop.Name] = parsedSlice

		}
	}

	return nil
}

func parseAsStringToTime(in interface{}) (time.Time, error) {
	var parsed time.Time
	var err error

	asString, ok := in.(string)
	if !ok {
		return parsed, errors.Errorf("parse as time, expected string got %T", in)
	}

	parsed, err = time.Parse(time.RFC3339, asString)
	if err != nil {
		return parsed, err
	}

	return parsed, nil
}

// return value []error gives the error for the index with the positions
// matching the inputs
func (i *Index) putObjectBatch(ctx context.Context, objects []*storobj.Object,
	replProps *additional.ReplicationProperties, schemaVersion uint64,
) []error {
	type objsAndPos struct {
		objects []*storobj.Object
		pos     []int
	}
	out := make([]error, len(objects))
	if i.replicationEnabled() && replProps == nil {
		replProps = defaultConsistency()
	}

	byShard := map[string]objsAndPos{}
	// get all tenants shards
	tenants := make([]string, len(objects))
	tenantsStatus := map[string]string{}
	var err error
	for _, obj := range objects {
		if obj.Object.Tenant == "" {
			continue
		}
		tenants = append(tenants, obj.Object.Tenant)
	}

	if len(tenants) > 0 {
		tenantsStatus, err = i.getSchema.TenantsShards(ctx, i.Config.ClassName.String(), tenants...)
		if err != nil {
			return []error{err}
		}
	}

	for pos, obj := range objects {
		if err := i.validateMultiTenancy(obj.Object.Tenant); err != nil {
			out[pos] = err
			continue
		}
		shardName, err := i.determineObjectShardByStatus(ctx, obj.ID(), obj.Object.Tenant, tenantsStatus)
		if err != nil {
			out[pos] = err
			continue
		}

		group := byShard[shardName]
		group.objects = append(group.objects, obj)
		group.pos = append(group.pos, pos)
		byShard[shardName] = group
	}

	wg := &sync.WaitGroup{}
	for shardName, group := range byShard {
		shardName := shardName
		group := group
		wg.Add(1)
		f := func() {
			defer wg.Done()

			defer func() {
				err := recover()
				if err != nil {
					for pos := range group.pos {
						out[pos] = fmt.Errorf("an unexpected error occurred: %s", err)
					}
					fmt.Fprintf(os.Stderr, "panic: %s\n", err)
					entsentry.Recover(err)
					debug.PrintStack()
				}
			}()
			var errs []error
			if replProps != nil {
				errs = i.replicator.PutObjects(ctx, shardName, group.objects,
					replica.ConsistencyLevel(replProps.ConsistencyLevel), schemaVersion)
			} else {
				shard, release, err := i.getLocalShardNoShutdown(shardName)
				if err != nil {
					errs = []error{err}
				} else if shard != nil {
					i.shardTransferMutex.RLockGuard(func() error {
						defer release()
						errs = shard.PutObjectBatch(ctx, group.objects)
						return nil
					})
				} else {
					errs = i.remote.BatchPutObjects(ctx, shardName, group.objects, schemaVersion)
				}
			}

			for i, err := range errs {
				desiredPos := group.pos[i]
				out[desiredPos] = err
			}
		}
		enterrors.GoWrapper(f, i.logger)
	}

	wg.Wait()

	return out
}

func duplicateErr(in error, count int) []error {
	out := make([]error, count)
	for i := range out {
		out[i] = in
	}

	return out
}

func (i *Index) IncomingBatchPutObjects(ctx context.Context, shardName string,
	objects []*storobj.Object, schemaVersion uint64,
) []error {
	i.shardTransferMutex.RLock()
	defer i.shardTransferMutex.RUnlock()

	// This is a bit hacky, the problem here is that storobj.Parse() currently
	// misses date fields as it has no way of knowing that a date-formatted
	// string was actually a date type. However, adding this functionality to
	// Parse() would break a lot of code, because it currently
	// schema-independent. To find out if a field is a date or date[], we need to
	// involve the schema, thus why we are doing it here. This was discovered as
	// part of https://github.com/weaviate/weaviate/issues/1775
	for j := range objects {
		if err := i.parseDateFieldsInProps(objects[j].Object.Properties); err != nil {
			return duplicateErr(err, len(objects))
		}
	}

	shard, release, err := i.getOrInitLocalShardNoShutdown(ctx, shardName)
	if err != nil {
		return duplicateErr(err, len(objects))
	}
	defer release()

	return shard.PutObjectBatch(ctx, objects)
}

// return value map[int]error gives the error for the index as it received it
func (i *Index) AddReferencesBatch(ctx context.Context, refs objects.BatchReferences,
	replProps *additional.ReplicationProperties, schemaVersion uint64,
) []error {
	type refsAndPos struct {
		refs objects.BatchReferences
		pos  []int
	}
	if i.replicationEnabled() && replProps == nil {
		replProps = defaultConsistency()
	}

	byShard := map[string]refsAndPos{}
	out := make([]error, len(refs))

	for pos, ref := range refs {
		if err := i.validateMultiTenancy(ref.Tenant); err != nil {
			out[pos] = err
			continue
		}
		shardName, err := i.determineObjectShard(ctx, ref.From.TargetID, ref.Tenant)
		if err != nil {
			out[pos] = err
			continue
		}

		group := byShard[shardName]
		group.refs = append(group.refs, ref)
		group.pos = append(group.pos, pos)
		byShard[shardName] = group
	}

	for shardName, group := range byShard {
		var errs []error
		if i.replicationEnabled() {
			errs = i.replicator.AddReferences(ctx, shardName, group.refs, replica.ConsistencyLevel(replProps.ConsistencyLevel), schemaVersion)
		} else {
			shard, release, err := i.getLocalShardNoShutdown(shardName)
			if err != nil {
				errs = duplicateErr(err, len(group.refs))
			} else if shard != nil {
				i.shardTransferMutex.RLockGuard(func() error {
					defer release()
					errs = shard.AddReferencesBatch(ctx, group.refs)
					return nil
				})
			} else {
				errs = i.remote.BatchAddReferences(ctx, shardName, group.refs, schemaVersion)
			}
		}

		for i, err := range errs {
			desiredPos := group.pos[i]
			out[desiredPos] = err
		}
	}

	return out
}

func (i *Index) IncomingBatchAddReferences(ctx context.Context, shardName string,
	refs objects.BatchReferences, schemaVersion uint64,
) []error {
	i.shardTransferMutex.RLock()
	defer i.shardTransferMutex.RUnlock()

	shard, release, err := i.getOrInitLocalShardNoShutdown(ctx, shardName)
	if err != nil {
		return duplicateErr(err, len(refs))
	}
	defer release()

	return shard.AddReferencesBatch(ctx, refs)
}

func (i *Index) objectByID(ctx context.Context, id strfmt.UUID,
	props search.SelectProperties, addl additional.Properties,
	replProps *additional.ReplicationProperties, tenant string,
) (*storobj.Object, error) {
	if err := i.validateMultiTenancy(tenant); err != nil {
		return nil, err
	}

	shardName, err := i.determineObjectShard(ctx, id, tenant)
	if err != nil {
		switch err.(type) {
		case objects.ErrMultiTenancy:
			return nil, objects.NewErrMultiTenancy(fmt.Errorf("determine shard: %w", err))
		default:
			return nil, objects.NewErrInvalidUserInput("determine shard: %v", err)
		}
	}

	var obj *storobj.Object

	if i.replicationEnabled() {
		if replProps == nil {
			replProps = defaultConsistency()
		}
		if replProps.NodeName != "" {
			obj, err = i.replicator.NodeObject(ctx, replProps.NodeName, shardName, id, props, addl)
		} else {
			obj, err = i.replicator.GetOne(ctx,
				replica.ConsistencyLevel(replProps.ConsistencyLevel), shardName, id, props, addl)
		}
		return obj, err
	}

	shard, release, err := i.getLocalShardNoShutdown(shardName)
	if err != nil {
		return obj, err
	}

	if shard != nil {
		defer release()
		if obj, err = shard.ObjectByID(ctx, id, props, addl); err != nil {
			return obj, fmt.Errorf("get local object: shard=%s: %w", shardName, err)
		}
	} else {
		if obj, err = i.remote.GetObject(ctx, shardName, id, props, addl); err != nil {
			return obj, fmt.Errorf("get remote object: shard=%s: %w", shardName, err)
		}
	}

	return obj, nil
}

func (i *Index) IncomingGetObject(ctx context.Context, shardName string,
	id strfmt.UUID, props search.SelectProperties,
	additional additional.Properties,
) (*storobj.Object, error) {
	shard, release, err := i.getOrInitLocalShardNoShutdown(ctx, shardName)
	if err != nil {
		return nil, err
	}
	defer release()

	if shard.GetStatus() == storagestate.StatusLoading {
		return nil, enterrors.NewErrUnprocessable(fmt.Errorf("local %s shard is not ready", shardName))
	}

	return shard.ObjectByID(ctx, id, props, additional)
}

func (i *Index) IncomingMultiGetObjects(ctx context.Context, shardName string,
	ids []strfmt.UUID,
) ([]*storobj.Object, error) {
	shard, release, err := i.getOrInitLocalShardNoShutdown(ctx, shardName)
	if err != nil {
		return nil, err
	}
	defer release()

	if shard.GetStatus() == storagestate.StatusLoading {
		return nil, enterrors.NewErrUnprocessable(fmt.Errorf("local %s shard is not ready", shardName))
	}

	return shard.MultiObjectByID(ctx, wrapIDsInMulti(ids))
}

func (i *Index) multiObjectByID(ctx context.Context,
	query []multi.Identifier, tenant string,
) ([]*storobj.Object, error) {
	if err := i.validateMultiTenancy(tenant); err != nil {
		return nil, err
	}

	type idsAndPos struct {
		ids []multi.Identifier
		pos []int
	}

	byShard := map[string]idsAndPos{}
	for pos, id := range query {
		shardName, err := i.determineObjectShard(ctx, strfmt.UUID(id.ID), tenant)
		if err != nil {
			return nil, objects.NewErrInvalidUserInput("determine shard: %v", err)
		}

		group := byShard[shardName]
		group.ids = append(group.ids, id)
		group.pos = append(group.pos, pos)
		byShard[shardName] = group
	}

	out := make([]*storobj.Object, len(query))

	for shardName, group := range byShard {
		var objects []*storobj.Object
		var err error

		shard, release, err := i.getLocalShardNoShutdown(shardName)
		if err != nil {
			return nil, err
		} else if shard != nil {
			defer release()
			objects, err = shard.MultiObjectByID(ctx, group.ids)
			if err != nil {
				return nil, errors.Wrapf(err, "local shard %s", shardId(i.ID(), shardName))
			}
		} else {
			objects, err = i.remote.MultiGetObjects(ctx, shardName, extractIDsFromMulti(group.ids))
			if err != nil {
				return nil, errors.Wrapf(err, "remote shard %s", shardName)
			}
		}

		for i, obj := range objects {
			desiredPos := group.pos[i]
			out[desiredPos] = obj
		}
	}

	return out, nil
}

func extractIDsFromMulti(in []multi.Identifier) []strfmt.UUID {
	out := make([]strfmt.UUID, len(in))

	for i, id := range in {
		out[i] = strfmt.UUID(id.ID)
	}

	return out
}

func wrapIDsInMulti(in []strfmt.UUID) []multi.Identifier {
	out := make([]multi.Identifier, len(in))

	for i, id := range in {
		out[i] = multi.Identifier{ID: string(id)}
	}

	return out
}

func (i *Index) exists(ctx context.Context, id strfmt.UUID,
	replProps *additional.ReplicationProperties, tenant string,
) (bool, error) {
	if err := i.validateMultiTenancy(tenant); err != nil {
		return false, err
	}

	shardName, err := i.determineObjectShard(ctx, id, tenant)
	if err != nil {
		switch err.(type) {
		case objects.ErrMultiTenancy:
			return false, objects.NewErrMultiTenancy(fmt.Errorf("determine shard: %w", err))
		default:
			return false, objects.NewErrInvalidUserInput("determine shard: %v", err)
		}
	}

	var exists bool
	if i.replicationEnabled() {
		if replProps == nil {
			replProps = defaultConsistency()
		}
		cl := replica.ConsistencyLevel(replProps.ConsistencyLevel)
		return i.replicator.Exists(ctx, cl, shardName, id)
	}

	shard, release, err := i.getLocalShardNoShutdown(shardName)
	if err != nil {
		return exists, err
	}

	if shard != nil {
		defer release()
		exists, err = shard.Exists(ctx, id)
		if err != nil {
			err = fmt.Errorf("exists locally: shard=%q: %w", shardName, err)
		}
	} else {
		exists, err = i.remote.Exists(ctx, shardName, id)
		if err != nil {
			owner, _ := i.getSchema.ShardOwner(i.Config.ClassName.String(), shardName)
			err = fmt.Errorf("exists remotely: shard=%q owner=%q: %w", shardName, owner, err)
		}
	}

	return exists, err
}

func (i *Index) IncomingExists(ctx context.Context, shardName string,
	id strfmt.UUID,
) (bool, error) {
	shard, release, err := i.getOrInitLocalShardNoShutdown(ctx, shardName)
	if err != nil {
		return false, err
	}
	defer release()

	if shard.GetStatus() == storagestate.StatusLoading {
		return false, enterrors.NewErrUnprocessable(fmt.Errorf("local %s shard is not ready", shardName))
	}

	return shard.Exists(ctx, id)
}

func (i *Index) objectSearch(ctx context.Context, limit int, filters *filters.LocalFilter,
	keywordRanking *searchparams.KeywordRanking, sort []filters.Sort, cursor *filters.Cursor,
	addlProps additional.Properties, replProps *additional.ReplicationProperties, tenant string, autoCut int,
) ([]*storobj.Object, []float32, error) {
	if err := i.validateMultiTenancy(tenant); err != nil {
		return nil, nil, err
	}

	shardNames, err := i.targetShardNames(ctx, tenant)
	if err != nil || len(shardNames) == 0 {
		return nil, nil, err
	}

	// If the request is a BM25F with no properties selected, use all possible properties
	if keywordRanking != nil && keywordRanking.Type == "bm25" && len(keywordRanking.Properties) == 0 {

		cl := i.getSchema.ReadOnlyClass(i.Config.ClassName.String())
		if cl == nil {
			return nil, nil, fmt.Errorf("class %s not found in schema", i.Config.ClassName)
		}

		propHash := cl.Properties
		// Get keys of hash
		for _, v := range propHash {
			if inverted.PropertyHasSearchableIndex(i.getSchema.ReadOnlyClass(i.Config.ClassName.String()), v.Name) {
				keywordRanking.Properties = append(keywordRanking.Properties, v.Name)
			}
		}

		// WEAVIATE-471 - error if we can't find a property to search
		if len(keywordRanking.Properties) == 0 {
			return nil, []float32{}, errors.New(
				"No properties provided, and no indexed properties found in class")
		}
	}

	outObjects, outScores, err := i.objectSearchByShard(ctx, limit,
		filters, keywordRanking, sort, cursor, addlProps, shardNames)
	if err != nil {
		return nil, nil, err
	}

	if len(outObjects) == len(outScores) {
		if keywordRanking != nil && keywordRanking.Type == "bm25" {
			for ii := range outObjects {
				oo := outObjects[ii]

				if oo.AdditionalProperties() == nil {
					oo.Object.Additional = make(map[string]interface{})
				}

				// Additional score is filled in by the top level function

				// Collect all keys starting with "BM25F" and add them to the Additional
				if keywordRanking.AdditionalExplanations {
					explainScore := ""
					for k, v := range oo.Object.Additional {
						if strings.HasPrefix(k, "BM25F") {

							explainScore = fmt.Sprintf("%v, %v:%v", explainScore, k, v)
							delete(oo.Object.Additional, k)
						}
					}
					oo.Object.Additional["explainScore"] = explainScore
				}
			}
		}
	}

	if len(sort) > 0 {
		if len(shardNames) > 1 {
			var err error
			outObjects, outScores, err = i.sort(outObjects, outScores, sort, limit)
			if err != nil {
				return nil, nil, errors.Wrap(err, "sort")
			}
		}
	} else if keywordRanking != nil {
		outObjects, outScores = i.sortKeywordRanking(outObjects, outScores)
	} else if len(shardNames) > 1 && !addlProps.ReferenceQuery {
		// sort only for multiple shards (already sorted for single)
		// and for not reference nested query (sort is applied for root query)
		outObjects, outScores = i.sortByID(outObjects, outScores)
	}

	if autoCut > 0 {
		cutOff := autocut.Autocut(outScores, autoCut)
		outObjects = outObjects[:cutOff]
		outScores = outScores[:cutOff]
	}

	// if this search was caused by a reference property
	// search, we should not limit the number of results.
	// for example, if the query contains a where filter
	// whose operator is `And`, and one of the operands
	// contains a path to a reference prop, the Search
	// caused by such a ref prop being limited can cause
	// the `And` to return no results where results would
	// be expected. we won't know that unless we search
	// and return all referenced object properties.
	if !addlProps.ReferenceQuery && len(outObjects) > limit {
		if len(outObjects) == len(outScores) {
			outScores = outScores[:limit]
		}
		outObjects = outObjects[:limit]
	}

	if i.replicationEnabled() {
		if replProps == nil {
			replProps = defaultConsistency(replica.One)
		}
		l := replica.ConsistencyLevel(replProps.ConsistencyLevel)
		err = i.replicator.CheckConsistency(ctx, l, outObjects)
		if err != nil {
			i.logger.WithField("action", "object_search").
				Errorf("failed to check consistency of search results: %v", err)
		}
	}

	return outObjects, outScores, nil
}

func (i *Index) objectSearchByShard(ctx context.Context, limit int, filters *filters.LocalFilter,
	keywordRanking *searchparams.KeywordRanking, sort []filters.Sort, cursor *filters.Cursor,
	addlProps additional.Properties, shards []string,
) ([]*storobj.Object, []float32, error) {
	resultObjects, resultScores := objectSearchPreallocate(limit, shards)

	eg := enterrors.NewErrorGroupWrapper(i.logger, "filters:", filters)
	eg.SetLimit(_NUMCPU * 2)
	shardResultLock := sync.Mutex{}
	for _, shardName := range shards {
		shardName := shardName

		eg.Go(func() error {
			var (
				objs     []*storobj.Object
				scores   []float32
				nodeName string
				err      error
			)

			shard, release, err := i.getLocalShardNoShutdown(shardName)
			if err != nil {
				return err
			}

			if shard != nil {
				defer release()
				objs, scores, err = shard.ObjectSearch(ctx, limit, filters, keywordRanking, sort, cursor, addlProps)
				if err != nil {
					return fmt.Errorf(
						"local shard object search %s: %w", shard.ID(), err)
				}
				nodeName = i.getSchema.NodeName()

			} else {

				i.logger.WithField("shardName", shardName).Debug("shard was not found locally, search for object remotely")

				objs, scores, nodeName, err = i.remote.SearchShard(
					ctx, shardName, nil, nil, limit, filters, keywordRanking,
					sort, cursor, nil, addlProps, i.replicationEnabled(), nil)
				if err != nil {
					return fmt.Errorf(
						"remote shard object search %s: %w", shardName, err)
				}
			}

			if i.replicationEnabled() {
				storobj.AddOwnership(objs, nodeName, shardName)
			}

			shardResultLock.Lock()
			resultObjects = append(resultObjects, objs...)
			resultScores = append(resultScores, scores...)
			shardResultLock.Unlock()

			return nil
		}, shardName)
	}
	if err := eg.Wait(); err != nil {
		return nil, nil, err
	}

	if len(resultObjects) == len(resultScores) {

		// Force a stable sort order by UUID

		type resultSortable struct {
			object *storobj.Object
			score  float32
		}
		objs := resultObjects
		scores := resultScores
		var results []resultSortable = make([]resultSortable, len(objs))
		for i := range objs {
			results[i] = resultSortable{
				object: objs[i],
				score:  scores[i],
			}
		}

		golangSort.Slice(results, func(i, j int) bool {
			if results[i].score == results[j].score {
				return results[i].object.Object.ID > results[j].object.Object.ID
			}

			return results[i].score > results[j].score
		})

		var finalObjs []*storobj.Object = make([]*storobj.Object, len(results))
		var finalScores []float32 = make([]float32, len(results))
		for i, result := range results {

			finalObjs[i] = result.object
			finalScores[i] = result.score
		}

		return finalObjs, finalScores, nil
	}

	return resultObjects, resultScores, nil
}

func (i *Index) sortByID(objects []*storobj.Object, scores []float32,
) ([]*storobj.Object, []float32) {
	return newIDSorter().sort(objects, scores)
}

func (i *Index) sortKeywordRanking(objects []*storobj.Object,
	scores []float32,
) ([]*storobj.Object, []float32) {
	return newScoresSorter().sort(objects, scores)
}

func (i *Index) sort(objects []*storobj.Object, scores []float32,
	sort []filters.Sort, limit int,
) ([]*storobj.Object, []float32, error) {
	return sorter.NewObjectsSorter(i.getSchema.ReadOnlyClass).
		Sort(objects, scores, limit, sort)
}

func (i *Index) mergeGroups(objects []*storobj.Object, dists []float32,
	groupBy *searchparams.GroupBy, limit, shardCount int,
) ([]*storobj.Object, []float32, error) {
	return newGroupMerger(objects, dists, groupBy).Do()
}

func (i *Index) singleLocalShardObjectVectorSearch(ctx context.Context, searchVectors [][]float32,
	targetVectors []string, dist float32, limit int, filters *filters.LocalFilter,
	sort []filters.Sort, groupBy *searchparams.GroupBy, additional additional.Properties,
	shard ShardLike, targetCombination *dto.TargetCombination,
) ([]*storobj.Object, []float32, error) {
	if shard.GetStatus() == storagestate.StatusLoading {
		return nil, nil, enterrors.NewErrUnprocessable(fmt.Errorf("local %s shard is not ready", shard.Name()))
	}
	res, resDists, err := shard.ObjectVectorSearch(
		ctx, searchVectors, targetVectors, dist, limit, filters, sort, groupBy, additional, targetCombination)
	if err != nil {
		return nil, nil, errors.Wrapf(err, "shard %s", shard.ID())
	}
	return res, resDists, nil
}

// to be called after validating multi-tenancy
func (i *Index) targetShardNames(ctx context.Context, tenant string) ([]string, error) {
	className := i.Config.ClassName.String()
	if !i.partitioningEnabled {
		return i.getSchema.CopyShardingState(className).AllPhysicalShards(), nil
	}

	if tenant == "" {
		return []string{}, objects.NewErrMultiTenancy(fmt.Errorf("tenant name is empty"))
	}

	tenantShards, err := i.getSchema.OptimisticTenantStatus(ctx, className, tenant)
	if err != nil {
		return nil, err
	}

	if tenantShards[tenant] != "" {
		if tenantShards[tenant] == models.TenantActivityStatusHOT {
			return []string{tenant}, nil
		}
		return []string{}, objects.NewErrMultiTenancy(fmt.Errorf("%w: '%s'", enterrors.ErrTenantNotActive, tenant))
	}
	return []string{}, objects.NewErrMultiTenancy(
		fmt.Errorf("%w: %q", enterrors.ErrTenantNotFound, tenant))
}

func (i *Index) objectVectorSearch(ctx context.Context, searchVectors [][]float32,
	targetVectors []string, dist float32, limit int, filters *filters.LocalFilter, sort []filters.Sort,
	groupBy *searchparams.GroupBy, additional additional.Properties,
	replProps *additional.ReplicationProperties, tenant string, targetCombination *dto.TargetCombination,
) ([]*storobj.Object, []float32, error) {
	if err := i.validateMultiTenancy(tenant); err != nil {
		return nil, nil, err
	}
	shardNames, err := i.targetShardNames(ctx, tenant)
	if err != nil || len(shardNames) == 0 {
		return nil, nil, err
	}

	if len(shardNames) == 1 && !i.Config.ForceFullReplicasSearch {
		shard, release, err := i.getLocalShardNoShutdown(shardNames[0])
		if err != nil {
			return nil, nil, err
		}

		if shard != nil {
			defer release()
			return i.singleLocalShardObjectVectorSearch(ctx, searchVectors, targetVectors, dist, limit, filters,
				sort, groupBy, additional, shard, targetCombination)
		}
	}

	// a limit of -1 is used to signal a search by distance. if that is
	// the case we have to adjust how we calculate the output capacity
	var shardCap int
	if limit < 0 {
		shardCap = len(shardNames) * hnsw.DefaultSearchByDistInitialLimit
	} else {
		shardCap = len(shardNames) * limit
	}

	eg := enterrors.NewErrorGroupWrapper(i.logger, "tenant:", tenant)
	eg.SetLimit(_NUMCPU * 2)
	m := &sync.Mutex{}

	out := make([]*storobj.Object, 0, shardCap)
	dists := make([]float32, 0, shardCap)
	for _, shardName := range shardNames {
		shardName := shardName
		eg.Go(func() error {
			shard, release, err := i.getLocalShardNoShutdown(shardName)
			if err != nil {
				return nil
			}

			if shard != nil {
				defer release()
				localShardResult, localShardScores, err := shard.ObjectVectorSearch(
					ctx, searchVectors, targetVectors, dist, limit, filters, sort, groupBy, additional, targetCombination)
				if err != nil {
					return errors.Wrapf(err, "shard %s", shard.ID())
				}
				// Append result to out
				if i.replicationEnabled() {
					storobj.AddOwnership(localShardResult, i.getSchema.NodeName(), shardName)
				}
				m.Lock()
				out = append(out, localShardResult...)
				dists = append(dists, localShardScores...)
				m.Unlock()
			}

			// If we have no local shard or if we force the query to reach all replicas
			if shard == nil || i.Config.ForceFullReplicasSearch {
				if i.Config.ForceFullReplicasSearch {
					// Force a search on all the replicas for the shard
					remoteSearchResults, err := i.remote.SearchAllReplicas(ctx,
						i.logger, shardName, searchVectors, targetVectors, limit, filters,
						nil, sort, nil, groupBy, additional, i.replicationEnabled(), i.getSchema.NodeName(), targetCombination)
					// Only return an error if we failed to query remote shards AND we had no local shard to query
					if err != nil && shard == nil {
						return errors.Wrapf(err, "remote shard %s", shardName)
					}
					// Append the result of the search to the outgoing result
					for _, remoteShardResult := range remoteSearchResults {
						if i.replicationEnabled() {
							storobj.AddOwnership(remoteShardResult.Objects, remoteShardResult.Node, shardName)
						}
						m.Lock()
						out = append(out, remoteShardResult.Objects...)
						dists = append(dists, remoteShardResult.Scores...)
						m.Unlock()
					}
				} else {
					// Search only what is necessary
					remoteResult, remoteDists, nodeName, err := i.remote.SearchShard(ctx,
						shardName, searchVectors, targetVectors, limit, filters,
						nil, sort, nil, groupBy, additional, i.replicationEnabled(), targetCombination)
					if err != nil {
						return errors.Wrapf(err, "remote shard %s", shardName)
					}

					if i.replicationEnabled() {
						storobj.AddOwnership(remoteResult, nodeName, shardName)
					}
					m.Lock()
					out = append(out, remoteResult...)
					dists = append(dists, remoteDists...)
					m.Unlock()
				}
			}

			return nil
		}, shardName)
	}

	if err := eg.Wait(); err != nil {
		return nil, nil, err
	}

	// If we are force querying all replicas, we need to run deduplication on the result.
	if i.Config.ForceFullReplicasSearch {
		out, dists, err = searchResultDedup(out, dists)
		if err != nil {
			return nil, nil, fmt.Errorf("could not deduplicate result after full replicas search: %w", err)
		}
	}

	if len(shardNames) == 1 {
		return out, dists, nil
	}

	if len(shardNames) > 1 && groupBy != nil {
		return i.mergeGroups(out, dists, groupBy, limit, len(shardNames))
	}

	if len(shardNames) > 1 && len(sort) > 0 {
		return i.sort(out, dists, sort, limit)
	}

	out, dists = newDistancesSorter().sort(out, dists)
	if limit > 0 && len(out) > limit {
		out = out[:limit]
		dists = dists[:limit]
	}

	if i.replicationEnabled() {
		if replProps == nil {
			replProps = defaultConsistency(replica.One)
		}
		l := replica.ConsistencyLevel(replProps.ConsistencyLevel)
		err = i.replicator.CheckConsistency(ctx, l, out)
		if err != nil {
			i.logger.WithField("action", "object_vector_search").
				Errorf("failed to check consistency of search results: %v", err)
		}
	}

	return out, dists, nil
}

func (i *Index) IncomingSearch(ctx context.Context, shardName string,
	searchVectors [][]float32, targetVectors []string, distance float32, limit int,
	filters *filters.LocalFilter, keywordRanking *searchparams.KeywordRanking,
	sort []filters.Sort, cursor *filters.Cursor, groupBy *searchparams.GroupBy,
	additional additional.Properties, targetCombination *dto.TargetCombination,
) ([]*storobj.Object, []float32, error) {
	shard, release, err := i.getOrInitLocalShardNoShutdown(ctx, shardName)
	if err != nil {
		return nil, nil, err
	}
	defer release()

	// Hacky fix here
	// shard.GetStatus() will force a lazy shard to load and we have usecases that rely on that behaviour that a search
	// will force a lazy loaded shard to load
	// However we also have cases (related to FORCE_FULL_REPLICAS_SEARCH) where we want to avoid waiting for a shard to
	// load, therefore we only call GetStatusNoLoad if replication is enabled -> another replica will be able to answer
	// the request and we want to exit early
	if i.replicationEnabled() && shard.GetStatusNoLoad() == storagestate.StatusLoading {
		return nil, nil, enterrors.NewErrUnprocessable(fmt.Errorf("local %s shard is not ready", shardName))
	} else {
		if shard.GetStatus() == storagestate.StatusLoading {
			// This effectively never happens with lazy loaded shard as GetStatus will wait for the lazy shard to load
			// and then status will never be "StatusLoading"
			return nil, nil, enterrors.NewErrUnprocessable(fmt.Errorf("local %s shard is not ready", shardName))
		}
	}

	if len(searchVectors) == 0 {
		res, scores, err := shard.ObjectSearch(ctx, limit, filters, keywordRanking, sort, cursor, additional)
		if err != nil {
			return nil, nil, err
		}

		return res, scores, nil
	}

	res, resDists, err := shard.ObjectVectorSearch(
		ctx, searchVectors, targetVectors, distance, limit, filters, sort, groupBy, additional, targetCombination)
	if err != nil {
		return nil, nil, errors.Wrapf(err, "shard %s", shard.ID())
	}

	return res, resDists, nil
}

func (i *Index) deleteObject(ctx context.Context, id strfmt.UUID,
	replProps *additional.ReplicationProperties, tenant string, schemaVersion uint64,
) error {
	if err := i.validateMultiTenancy(tenant); err != nil {
		return err
	}

	shardName, err := i.determineObjectShard(ctx, id, tenant)
	if err != nil {
		return objects.NewErrInvalidUserInput("determine shard: %v", err)
	}

	if i.replicationEnabled() {
		if replProps == nil {
			replProps = defaultConsistency()
		}
		cl := replica.ConsistencyLevel(replProps.ConsistencyLevel)
		if err := i.replicator.DeleteObject(ctx, shardName, id, cl, schemaVersion); err != nil {
			return fmt.Errorf("replicate deletion: shard=%q %w", shardName, err)
		}
		return nil
	}

	// no replication, remote shard (or local not yet inited)
	shard, release, err := i.getLocalShardNoShutdown(shardName)
	if err != nil {
		return err
	}

	if shard == nil {
		if err := i.remote.DeleteObject(ctx, shardName, id, schemaVersion); err != nil {
			return fmt.Errorf("delete remote object: shard=%q: %w", shardName, err)
		}
		return nil
	}
	defer release()

	// no replication, local shard
	i.shardTransferMutex.RLock()
	defer i.shardTransferMutex.RUnlock()
	if err = shard.DeleteObject(ctx, id); err != nil {
		return fmt.Errorf("delete local object: shard=%q: %w", shardName, err)
	}
	return nil
}

func (i *Index) IncomingDeleteObject(ctx context.Context, shardName string,
	id strfmt.UUID, schemaVersion uint64,
) error {
	i.shardTransferMutex.RLock()
	defer i.shardTransferMutex.RUnlock()

	shard, release, err := i.getOrInitLocalShardNoShutdown(ctx, shardName)
	if err != nil {
		return err
	}
	defer release()

	return shard.DeleteObject(ctx, id)
}

func (i *Index) getClass() *models.Class {
	className := i.Config.ClassName.String()
	return i.getSchema.ReadOnlyClass(className)
}

// Intended to run on "receiver" nodes, where local shard
// is expected to exist and be active
// Method first tries to get shard from Index::shards map,
// or inits shard and adds it to the map if shard was not found
func (i *Index) initLocalShard(ctx context.Context, shardName string) error {
	return i.initLocalShardWithForcedLoading(ctx, i.getClass(), shardName, false)
}

func (i *Index) loadLocalShard(ctx context.Context, shardName string) error {
	return i.initLocalShardWithForcedLoading(ctx, i.getClass(), shardName, true)
}

func (i *Index) initLocalShardWithForcedLoading(ctx context.Context, class *models.Class, shardName string, mustLoad bool) error {
	i.closeLock.RLock()
	defer i.closeLock.RUnlock()

	if i.closed {
		return errAlreadyShutdown
	}

	// make sure same shard is not inited in parallel
	i.shardCreateLocks.Lock(shardName)
	defer i.shardCreateLocks.Unlock(shardName)

	// check if created in the meantime by concurrent call
	if shard := i.shards.Load(shardName); shard != nil {
		if mustLoad {
			lazyShard, ok := shard.(*LazyLoadShard)
			if ok {
				return lazyShard.Load(ctx)
			}
		}

		return nil
	}

	disableLazyLoad := mustLoad || i.Config.DisableLazyLoadShards

	shard, err := i.initShard(ctx, shardName, class, i.metrics.baseMetrics, disableLazyLoad)
	if err != nil {
		return err
	}

	i.shards.Store(shardName, shard)

	return nil
}

func (i *Index) getLocalShardNoShutdown(shardName string) (
	shard ShardLike, release func(), err error,
) {
	i.closeLock.RLock()
	defer i.closeLock.RUnlock()

	if i.closed {
		return nil, func() {}, errAlreadyShutdown
	}

	// make sure same shard is not inited in parallel
	i.shardCreateLocks.Lock(shardName)
	defer i.shardCreateLocks.Unlock(shardName)

	// check if created in the meantime by concurrent call
	shard = i.shards.Load(shardName)
	if shard == nil {
		return nil, func() {}, nil
	}

	release, err = shard.preventShutdown()
	if err != nil {
		return nil, func() {}, fmt.Errorf("get/init local shard %q, no shutdown: %w", shardName, err)
	}

	return shard, release, nil
}

func (i *Index) getOrInitLocalShardNoShutdown(ctx context.Context, shardName string) (
	shard ShardLike, release func(), err error,
) {
	i.closeLock.RLock()
	defer i.closeLock.RUnlock()

	if i.closed {
		return nil, func() {}, errAlreadyShutdown
	}

	className := i.Config.ClassName.String()
	class := i.getSchema.ReadOnlyClass(className)

	// make sure same shard is not inited in parallel
	i.shardCreateLocks.Lock(shardName)
	defer i.shardCreateLocks.Unlock(shardName)

	// check if created in the meantime by concurrent call
	shard = i.shards.Load(shardName)
	if shard == nil {
		shard, err = i.initShard(ctx, shardName, class, i.metrics.baseMetrics, true)
		if err != nil {
			return nil, func() {}, err
		}

		i.shards.Store(shardName, shard)
	}

	release, err = shard.preventShutdown()
	if err != nil {
		return nil, func() {}, fmt.Errorf("get/init local shard %q, no shutdown: %w", shardName, err)
	}

	return shard, release, nil
}

func (i *Index) mergeObject(ctx context.Context, merge objects.MergeDocument,
	replProps *additional.ReplicationProperties, tenant string, schemaVersion uint64,
) error {
	if err := i.validateMultiTenancy(tenant); err != nil {
		return err
	}

	shardName, err := i.determineObjectShard(ctx, merge.ID, tenant)
	if err != nil {
		return objects.NewErrInvalidUserInput("determine shard: %v", err)
	}

	if i.replicationEnabled() {
		if replProps == nil {
			replProps = defaultConsistency()
		}
		cl := replica.ConsistencyLevel(replProps.ConsistencyLevel)
		if err := i.replicator.MergeObject(ctx, shardName, &merge, cl, schemaVersion); err != nil {
			return fmt.Errorf("replicate single update: %w", err)
		}
		return nil
	}

	// no replication, remote shard (or local not yet inited)
	shard, release, err := i.getLocalShardNoShutdown(shardName)
	if err != nil {
		return err
	}

	if shard == nil {
		if err := i.remote.MergeObject(ctx, shardName, merge, schemaVersion); err != nil {
			return fmt.Errorf("update remote object: shard=%q: %w", shardName, err)
		}
		return nil
	}
	defer release()

	// no replication, local shard
	i.shardTransferMutex.RLock()
	defer i.shardTransferMutex.RUnlock()
	if err = shard.MergeObject(ctx, merge); err != nil {
		return fmt.Errorf("update local object: shard=%q: %w", shardName, err)
	}

	return nil
}

func (i *Index) IncomingMergeObject(ctx context.Context, shardName string,
	mergeDoc objects.MergeDocument, schemaVersion uint64,
) error {
	i.shardTransferMutex.RLock()
	defer i.shardTransferMutex.RUnlock()

	shard, release, err := i.getOrInitLocalShardNoShutdown(ctx, shardName)
	if err != nil {
		return err
	}
	defer release()

	return shard.MergeObject(ctx, mergeDoc)
}

func (i *Index) aggregate(ctx context.Context,
	params aggregation.Params, modules *modules.Provider,
) (*aggregation.Result, error) {
	if err := i.validateMultiTenancy(params.Tenant); err != nil {
		return nil, err
	}

	shardNames, err := i.targetShardNames(ctx, params.Tenant)
	if err != nil || len(shardNames) == 0 {
		return nil, err
	}

	results := make([]*aggregation.Result, len(shardNames))
	for j, shardName := range shardNames {
		var err error
		var res *aggregation.Result

		var shard ShardLike
		var release func()
		shard, release, err = i.getLocalShardNoShutdown(shardName)
		if err == nil {
			if shard != nil {
				func() {
					defer release()
					res, err = shard.Aggregate(ctx, params, modules)
				}()
			} else {
				res, err = i.remote.Aggregate(ctx, shardName, params)
			}
		}

		if err != nil {
			return nil, errors.Wrapf(err, "shard %s", shardName)
		}

		results[j] = res
	}

	return aggregator.NewShardCombiner().Do(results), nil
}

func (i *Index) IncomingAggregate(ctx context.Context, shardName string,
	params aggregation.Params, mods interface{},
) (*aggregation.Result, error) {
	shard, release, err := i.getOrInitLocalShardNoShutdown(ctx, shardName)
	if err != nil {
		return nil, err
	}
	defer release()

	if shard.GetStatus() == storagestate.StatusLoading {
		return nil, enterrors.NewErrUnprocessable(fmt.Errorf("local %s shard is not ready", shardName))
	}

	return shard.Aggregate(ctx, params, mods.(*modules.Provider))
}

func (i *Index) drop() error {
	i.shardTransferMutex.RLock()
	defer i.shardTransferMutex.RUnlock()

	i.closeLock.Lock()
	defer i.closeLock.Unlock()

	if i.closed {
		return errAlreadyShutdown
	}

	i.closed = true

	i.closingCancel()

	eg := enterrors.NewErrorGroupWrapper(i.logger)
	eg.SetLimit(_NUMCPU * 2)
	fields := logrus.Fields{"action": "drop_shard", "class": i.Config.ClassName}
	dropShard := func(name string, shard ShardLike) error {
		if shard == nil {
			return nil
		}
		eg.Go(func() error {
			if err := shard.drop(); err != nil {
				logrus.WithFields(fields).WithField("id", shard.ID()).Error(err)
			}
			return nil
		})
		return nil
	}

	i.shards.Range(dropShard)
	if err := eg.Wait(); err != nil {
		return err
	}

	// Dropping the shards only unregisters the shards callbacks, but we still
	// need to stop the cycle managers that those shards used to register with.
	ctx, cancel := context.WithTimeout(context.Background(), 60*time.Second)
	defer cancel()
	i.logger.WithFields(logrus.Fields{
		"action":   "drop_index",
		"duration": 60 * time.Second,
	}).Debug("context.WithTimeout")

	if err := i.stopCycleManagers(ctx, "drop"); err != nil {
		return err
	}

	return os.RemoveAll(i.path())
}

func (i *Index) dropShards(names []string) error {
	i.shardTransferMutex.RLock()
	defer i.shardTransferMutex.RUnlock()

	i.closeLock.RLock()
	defer i.closeLock.RUnlock()

	if i.closed {
		return errAlreadyShutdown
	}

	ec := &errorcompounder.ErrorCompounder{}
	eg := enterrors.NewErrorGroupWrapper(i.logger)
	eg.SetLimit(_NUMCPU * 2)

	for _, name := range names {
		name := name
		eg.Go(func() error {
			i.shardCreateLocks.Lock(name)
			defer i.shardCreateLocks.Unlock(name)

			shard, ok := i.shards.Swap(name, nil) // swap shard for nil
			i.shards.LoadAndDelete(name)          // then remove entry

			if !ok || shard == nil {
				return nil // shard already does not exist (or inactive)
			}

			if err := shard.drop(); err != nil {
				ec.Add(err)
				i.logger.WithField("action", "drop_shard").
					WithField("shard", shard.ID()).Error(err)
			}
			return nil
		})
	}

	eg.Wait()
	return ec.ToError()
}

func (i *Index) dropCloudShards(ctx context.Context, cloud modulecapabilities.OffloadCloud, names []string, nodeId string) error {
	i.shardTransferMutex.RLock()
	defer i.shardTransferMutex.RUnlock()

	i.closeLock.RLock()
	defer i.closeLock.RUnlock()

	if i.closed {
		return errAlreadyShutdown
	}

	ec := &errorcompounder.ErrorCompounder{}
	eg := enterrors.NewErrorGroupWrapper(i.logger)
	eg.SetLimit(_NUMCPU * 2)

	for _, name := range names {
		name := name
		eg.Go(func() error {
			i.shardCreateLocks.Lock(name)
			defer i.shardCreateLocks.Unlock(name)

			if err := cloud.Delete(ctx, i.ID(), name, nodeId); err != nil {
				ec.Add(err)
				i.logger.WithField("action", "cloud_drop_shard").
					WithField("shard", name).Error(err)
			}
			return nil
		})
	}

	eg.Wait()
	return ec.ToError()
}

func (i *Index) Shutdown(ctx context.Context) error {
	i.shardTransferMutex.RLock()
	defer i.shardTransferMutex.RUnlock()

	i.closeLock.Lock()
	defer i.closeLock.Unlock()

	if i.closed {
		return errAlreadyShutdown
	}

	i.closed = true

	i.closingCancel()

	// TODO allow every resource cleanup to run, before returning early with error
	if err := i.shards.RangeConcurrently(i.logger, func(name string, shard ShardLike) error {
		if err := shard.Shutdown(ctx); err != nil {
			if !errors.Is(err, errAlreadyShutdown) {
				return errors.Wrapf(err, "shutdown shard %q", name)
			}
			i.logger.WithField("shard", shard.Name()).Debug("was already shut or dropped")
		}
		return nil
	}); err != nil {
		return err
	}
	if err := i.stopCycleManagers(ctx, "shutdown"); err != nil {
		return err
	}

	return nil
}

func (i *Index) stopCycleManagers(ctx context.Context, usecase string) error {
	if err := i.cycleCallbacks.compactionCycle.StopAndWait(ctx); err != nil {
		return fmt.Errorf("%s: stop compaction cycle: %w", usecase, err)
	}
	if err := i.cycleCallbacks.flushCycle.StopAndWait(ctx); err != nil {
		return fmt.Errorf("%s: stop flush cycle: %w", usecase, err)
	}
	if err := i.cycleCallbacks.vectorCommitLoggerCycle.StopAndWait(ctx); err != nil {
		return fmt.Errorf("%s: stop vector commit logger cycle: %w", usecase, err)
	}
	if err := i.cycleCallbacks.vectorTombstoneCleanupCycle.StopAndWait(ctx); err != nil {
		return fmt.Errorf("%s: stop vector tombstone cleanup cycle: %w", usecase, err)
	}
	if err := i.cycleCallbacks.geoPropsCommitLoggerCycle.StopAndWait(ctx); err != nil {
		return fmt.Errorf("%s: stop geo props commit logger cycle: %w", usecase, err)
	}
	if err := i.cycleCallbacks.geoPropsTombstoneCleanupCycle.StopAndWait(ctx); err != nil {
		return fmt.Errorf("%s: stop geo props tombstone cleanup cycle: %w", usecase, err)
	}
	return nil
}

func (i *Index) shardState() *sharding.State {
	return i.getSchema.CopyShardingState(i.Config.ClassName.String())
}

func (i *Index) getShardsQueueSize(ctx context.Context, tenant string) (map[string]int64, error) {
	shardsQueueSize := make(map[string]int64)

	// TODO-RAFT should be strongly consistent?
	shardNames := i.shardState().AllPhysicalShards()

	for _, shardName := range shardNames {
		if tenant != "" && shardName != tenant {
			continue
		}
		var err error
		var size int64
		var shard ShardLike
		var release func()

		shard, release, err = i.getLocalShardNoShutdown(shardName)
		if err == nil {
			if shard != nil {
				func() {
					defer release()
					if shard.hasTargetVectors() {
						for _, queue := range shard.Queues() {
							size += queue.Size()
						}
					} else {
						size = shard.Queue().Size()
					}
				}()
			} else {
				size, err = i.remote.GetShardQueueSize(ctx, shardName)
			}
		}

		if err != nil {
			return nil, errors.Wrapf(err, "shard %s", shardName)
		}

		shardsQueueSize[shardName] = size
	}

	return shardsQueueSize, nil
}

func (i *Index) IncomingGetShardQueueSize(ctx context.Context, shardName string) (int64, error) {
	shard, release, err := i.getOrInitLocalShardNoShutdown(ctx, shardName)
	if err != nil {
		return 0, err
	}
	defer release()

	if shard.GetStatus() == storagestate.StatusLoading {
		return 0, enterrors.NewErrUnprocessable(fmt.Errorf("local %s shard is not ready", shardName))
	}
	if !shard.hasTargetVectors() {
		return shard.Queue().Size(), nil
	}
	size := int64(0)
	for _, queue := range shard.Queues() {
		size += queue.Size()
	}
	return size, nil
}

func (i *Index) getShardsStatus(ctx context.Context, tenant string) (map[string]string, error) {
	shardsStatus := make(map[string]string)

	// TODO-RAFT should be strongly consistent?
	shardState := i.getSchema.CopyShardingState(i.Config.ClassName.String())
	shardNames := shardState.AllPhysicalShards()

	for _, shardName := range shardNames {
		if tenant != "" && shardName != tenant {
			continue
		}
		var err error
		var status string
		var shard ShardLike
		var release func()

		shard, release, err = i.getLocalShardNoShutdown(shardName)
		if err == nil {
			if shard != nil {
				func() {
					defer release()
					status = shard.GetStatus().String()
				}()
			} else {
				status, err = i.remote.GetShardStatus(ctx, shardName)
			}
		}

		if err != nil {
			return nil, errors.Wrapf(err, "shard %s", shardName)
		}

		shardsStatus[shardName] = status
	}

	return shardsStatus, nil
}

func (i *Index) IncomingGetShardStatus(ctx context.Context, shardName string) (string, error) {
	shard, release, err := i.getOrInitLocalShardNoShutdown(ctx, shardName)
	if err != nil {
		return "", err
	}
	defer release()

	if shard.GetStatus() == storagestate.StatusLoading {
		return "", enterrors.NewErrUnprocessable(fmt.Errorf("local %s shard is not ready", shardName))
	}
	return shard.GetStatus().String(), nil
}

func (i *Index) updateShardStatus(ctx context.Context, shardName, targetStatus string, schemaVersion uint64) error {
	shard, release, err := i.getLocalShardNoShutdown(shardName)
	if err != nil {
		return err
	}
	if shard == nil {
		return i.remote.UpdateShardStatus(ctx, shardName, targetStatus, schemaVersion)
	}
	defer release()
	return shard.UpdateStatus(targetStatus)
}

func (i *Index) IncomingUpdateShardStatus(ctx context.Context, shardName, targetStatus string, schemaVersion uint64) error {
	shard, release, err := i.getOrInitLocalShardNoShutdown(ctx, shardName)
	if err != nil {
		return err
	}
	defer release()

	return shard.UpdateStatus(targetStatus)
}

func (i *Index) findUUIDs(ctx context.Context,
	filters *filters.LocalFilter, tenant string, repl *additional.ReplicationProperties,
) (map[string][]strfmt.UUID, error) {
	before := time.Now()
	defer i.metrics.BatchDelete(before, "filter_total")

	if err := i.validateMultiTenancy(tenant); err != nil {
		return nil, err
	}

	className := i.Config.ClassName.String()

	shardNames, err := i.targetShardNames(ctx, tenant)
	if err != nil {
		return nil, err
	}

	results := make(map[string][]strfmt.UUID)
	for _, shardName := range shardNames {
		var shard ShardLike
		var release func()
		var err error

		if i.replicationEnabled() {
			if repl == nil {
				repl = defaultConsistency()
			}

			results[shardName], err = i.replicator.FindUUIDs(ctx, className, shardName, filters, replica.ConsistencyLevel(repl.ConsistencyLevel))
		} else {
			shard, release, err = i.getLocalShardNoShutdown(shardName)
			if err == nil {
				if shard != nil {
					func() {
						defer release()
						results[shardName], err = shard.FindUUIDs(ctx, filters)
					}()
				} else {
					results[shardName], err = i.remote.FindUUIDs(ctx, shardName, filters)
				}
			}
		}

		if err != nil {
			return nil, fmt.Errorf("find matching doc ids in shard %q: %w", shardName, err)
		}
	}

	return results, nil
}

func (i *Index) IncomingFindUUIDs(ctx context.Context, shardName string,
	filters *filters.LocalFilter,
) ([]strfmt.UUID, error) {
	shard, release, err := i.getOrInitLocalShardNoShutdown(ctx, shardName)
	if err != nil {
		return nil, err
	}
	defer release()

	if shard.GetStatus() == storagestate.StatusLoading {
		return nil, enterrors.NewErrUnprocessable(fmt.Errorf("local %s shard is not ready", shardName))
	}

	return shard.FindUUIDs(ctx, filters)
}

func (i *Index) batchDeleteObjects(ctx context.Context, shardUUIDs map[string][]strfmt.UUID,
	dryRun bool, replProps *additional.ReplicationProperties, schemaVersion uint64,
) (objects.BatchSimpleObjects, error) {
	before := time.Now()
	defer i.metrics.BatchDelete(before, "delete_from_shards_total")

	type result struct {
		objs objects.BatchSimpleObjects
	}

	if i.replicationEnabled() && replProps == nil {
		replProps = defaultConsistency()
	}

	wg := &sync.WaitGroup{}
	ch := make(chan result, len(shardUUIDs))
	for shardName, uuids := range shardUUIDs {
		uuids := uuids
		shardName := shardName
		wg.Add(1)
		f := func() {
			defer wg.Done()

			var objs objects.BatchSimpleObjects
			if i.replicationEnabled() {
				objs = i.replicator.DeleteObjects(ctx, shardName, uuids,
					dryRun, replica.ConsistencyLevel(replProps.ConsistencyLevel), schemaVersion)
			} else {
				shard, release, err := i.getLocalShardNoShutdown(shardName)
				if err != nil {
					objs = objects.BatchSimpleObjects{
						objects.BatchSimpleObject{Err: err},
					}
				} else if shard != nil {
					i.shardTransferMutex.RLockGuard(func() error {
						defer release()
						objs = shard.DeleteObjectBatch(ctx, uuids, dryRun)
						return nil
					})
				} else {
					objs = i.remote.DeleteObjectBatch(ctx, shardName, uuids, dryRun, schemaVersion)
				}
			}

			ch <- result{objs}
		}
		enterrors.GoWrapper(f, i.logger)
	}

	wg.Wait()
	close(ch)

	var out objects.BatchSimpleObjects
	for res := range ch {
		out = append(out, res.objs...)
	}

	return out, nil
}

func (i *Index) IncomingDeleteObjectBatch(ctx context.Context, shardName string,
	uuids []strfmt.UUID, dryRun bool, schemaVersion uint64,
) objects.BatchSimpleObjects {
	i.shardTransferMutex.RLock()
	defer i.shardTransferMutex.RUnlock()

	shard, release, err := i.getOrInitLocalShardNoShutdown(ctx, shardName)
	if err != nil {
		return objects.BatchSimpleObjects{
			objects.BatchSimpleObject{Err: err},
		}
	}
	defer release()

	return shard.DeleteObjectBatch(ctx, uuids, dryRun)
}

func defaultConsistency(l ...replica.ConsistencyLevel) *additional.ReplicationProperties {
	rp := &additional.ReplicationProperties{}
	if len(l) != 0 {
		rp.ConsistencyLevel = string(l[0])
	} else {
		rp.ConsistencyLevel = string(replica.Quorum)
	}
	return rp
}

func objectSearchPreallocate(limit int, shards []string) ([]*storobj.Object, []float32) {
	perShardLimit := config.DefaultQueryMaximumResults
	if perShardLimit > int64(limit) {
		perShardLimit = int64(limit)
	}
	capacity := perShardLimit * int64(len(shards))
	objects := make([]*storobj.Object, 0, capacity)
	scores := make([]float32, 0, capacity)

	return objects, scores
}

func (i *Index) validateMultiTenancy(tenant string) error {
	if i.partitioningEnabled && tenant == "" {
		return objects.NewErrMultiTenancy(
			fmt.Errorf("class %s has multi-tenancy enabled, but request was without tenant", i.Config.ClassName),
		)
	} else if !i.partitioningEnabled && tenant != "" {
		return objects.NewErrMultiTenancy(
			fmt.Errorf("class %s has multi-tenancy disabled, but request was with tenant", i.Config.ClassName),
		)
	}
	return nil
}

func convertToVectorIndexConfig(config interface{}) schemaConfig.VectorIndexConfig {
	if config == nil {
		return nil
	}
	// in case legacy vector config was set as an empty map/object instead of nil
	if empty, ok := config.(map[string]interface{}); ok && len(empty) == 0 {
		return nil
	}
	return config.(schemaConfig.VectorIndexConfig)
}

func convertToVectorIndexConfigs(configs map[string]models.VectorConfig) map[string]schemaConfig.VectorIndexConfig {
	if len(configs) > 0 {
		vectorIndexConfigs := make(map[string]schemaConfig.VectorIndexConfig)
		for targetVector, vectorConfig := range configs {
			if vectorIndexConfig, ok := vectorConfig.VectorIndexConfig.(schemaConfig.VectorIndexConfig); ok {
				vectorIndexConfigs[targetVector] = vectorIndexConfig
			}
		}
		return vectorIndexConfigs
	}
	return nil
}

// IMPORTANT:
// DebugResetVectorIndex is intended to be used for debugging purposes only.
// It drops the selected vector index, creates a new one, then reindexes it in the background.
// This function assumes the node is not receiving any traffic besides the
// debug endpoints and that async indexing is enabled.
func (i *Index) DebugResetVectorIndex(ctx context.Context, shardName, targetVector string) error {
	shard := i.GetShard(shardName)
	if shard == nil {
		return errors.New("shard not found")
	}

	// Get the vector index
	var vidx VectorIndex
	if targetVector == "" {
		vidx = shard.VectorIndex()
	} else {
		vidx = shard.VectorIndexes()[targetVector]
	}

	if vidx == nil {
		return errors.New("vector index not found")
	}

	if !hnsw.IsHNSWIndex(vidx) {
		return errors.New("vector index is not hnsw")
	}

	// Reset the queue
	var q *IndexQueue
	if targetVector == "" {
		q = shard.Queue()
	} else {
		q = shard.Queues()[targetVector]
	}
	if q == nil {
		return errors.New("index queue not found")
	}

	// Reset the vector index
	err := shard.DebugResetVectorIndex(ctx, targetVector)
	if err != nil {
		return errors.Wrap(err, "failed to reset vector index")
	}

	// Reindex in the background
	enterrors.GoWrapper(func() {
		err = shard.PreloadQueue(targetVector)
		if err != nil {
			i.logger.WithField("shard", shardName).WithError(err).Error("failed to reindex vector index")
			return
		}
	}, i.logger)

	return nil
}

func (i *Index) DebugRepairIndex(ctx context.Context, shardName, targetVector string) error {
	shard := i.GetShard(shardName)
	if shard == nil {
		return errors.New("shard not found")
	}

	// Repair in the background
	enterrors.GoWrapper(func() {
		err := shard.RepairIndex(context.Background(), targetVector)
		if err != nil {
			i.logger.WithField("shard", shardName).WithError(err).Error("failed to repair vector index")
			return
		}
	}, i.logger)

	return nil
}<|MERGE_RESOLUTION|>--- conflicted
+++ resolved
@@ -581,26 +581,6 @@
 }
 
 type IndexConfig struct {
-<<<<<<< HEAD
-	RootPath                  string
-	ClassName                 schema.ClassName
-	QueryMaximumResults       int64
-	QueryNestedRefLimit       int64
-	ResourceUsage             config.ResourceUsage
-	MemtablesFlushDirtyAfter  int
-	MemtablesInitialSizeMB    int
-	MemtablesMaxSizeMB        int
-	MemtablesMinActiveSeconds int
-	MemtablesMaxActiveSeconds int
-	MaxSegmentSize            int64
-	HNSWMaxLogSize            int64
-	HNSWWaitForCachePrefill   bool
-	ReplicationFactor         *atomic.Int64
-	AsyncReplicationEnabled   bool
-	AvoidMMap                 bool
-	DisableLazyLoadShards     bool
-	ForceFullReplicasSearch   bool
-=======
 	RootPath                         string
 	ClassName                        schema.ClassName
 	QueryMaximumResults              int64
@@ -616,10 +596,10 @@
 	HNSWWaitForCachePrefill          bool
 	ReplicationFactor                *atomic.Int64
 	ObjectDeletionConflictResolution string
+	AsyncReplicationEnabled          bool
 	AvoidMMap                        bool
 	DisableLazyLoadShards            bool
 	ForceFullReplicasSearch          bool
->>>>>>> 133858ec
 
 	TrackVectorDimensions bool
 }
