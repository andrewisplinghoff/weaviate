--- conflicted
+++ resolved
@@ -1412,13 +1412,9 @@
 
 			if shard != nil {
 				defer release()
-<<<<<<< HEAD
-				objs, scores, err = shard.ObjectSearch(ctx, limit, filters, keywordRanking, sort, cursor, addlProps, properties)
-=======
 				localCtx := helpers.InitSlowQueryDetails(ctx)
 				helpers.AnnotateSlowQueryLog(localCtx, "is_coordinator", true)
-				objs, scores, err = shard.ObjectSearch(localCtx, limit, filters, keywordRanking, sort, cursor, addlProps)
->>>>>>> e061cfe7
+				objs, scores, err = shard.ObjectSearch(localCtx, limit, filters, keywordRanking, sort, cursor, addlProps, properties)
 				if err != nil {
 					return fmt.Errorf(
 						"local shard object search %s: %w", shard.ID(), err)
@@ -1614,15 +1610,10 @@
 			if shard != nil {
 				defer release()
 
-<<<<<<< HEAD
-				localShardResult, localShardScores, err := shard.ObjectVectorSearch(
-					ctx, searchVectors, targetVectors, dist, limit, filters, sort, groupBy, additional, targetCombination, properties)
-=======
 				localCtx := helpers.InitSlowQueryDetails(ctx)
 				helpers.AnnotateSlowQueryLog(localCtx, "is_coordinator", true)
 				localShardResult, localShardScores, err := shard.ObjectVectorSearch(
-					localCtx, searchVectors, targetVectors, dist, limit, filters, sort, groupBy, additional, targetCombination)
->>>>>>> e061cfe7
+					localCtx, searchVectors, targetVectors, dist, limit, filters, sort, groupBy, additional, targetCombination, properties)
 				if err != nil {
 					return errors.Wrapf(err, "shard %s", shard.ID())
 				}
