--- conflicted
+++ resolved
@@ -206,20 +206,8 @@
 	allShardsReady   atomic.Bool
 	allocChecker     memwatch.AllocChecker
 	shardCreateLocks *esync.KeyLocker
-<<<<<<< HEAD
-	shardInUseLocks  *esync.KeyRWLocker
 
 	asyncReplicationLock sync.RWMutex
-}
-
-func (i *Index) GetShards() []ShardLike {
-	var out []ShardLike
-	i.shards.Range(func(_ string, shard ShardLike) error {
-		out = append(out, shard)
-		return nil
-	})
-=======
->>>>>>> d05a4f18
 
 	closeLock sync.RWMutex
 	closed    bool
@@ -1978,8 +1966,8 @@
 }
 
 func (i *Index) drop() error {
-	i.backupMutex.Lock()
-	defer i.backupMutex.Unlock()
+	i.shardTransferMutex.RLock()
+	defer i.shardTransferMutex.RUnlock()
 
 	i.closeLock.Lock()
 	defer i.closeLock.Unlock()
@@ -2008,12 +1996,6 @@
 		return nil
 	}
 
-<<<<<<< HEAD
-	i.shardTransferMutex.RLock()
-	defer i.shardTransferMutex.RUnlock()
-
-=======
->>>>>>> d05a4f18
 	i.shards.Range(dropShard)
 	if err := eg.Wait(); err != nil {
 		return err
@@ -2032,12 +2014,8 @@
 }
 
 func (i *Index) dropShards(names []string) error {
-<<<<<<< HEAD
 	i.shardTransferMutex.RLock()
 	defer i.shardTransferMutex.RUnlock()
-=======
-	i.backupMutex.Lock()
-	defer i.backupMutex.Unlock()
 
 	i.closeLock.RLock()
 	defer i.closeLock.RUnlock()
@@ -2045,7 +2023,6 @@
 	if i.closed {
 		return errAlreadyShutdown
 	}
->>>>>>> d05a4f18
 
 	ec := &errorcompounder.ErrorCompounder{}
 	eg := enterrors.NewErrorGroupWrapper(i.logger)
@@ -2081,6 +2058,13 @@
 	i.shardTransferMutex.RLock()
 	defer i.shardTransferMutex.RUnlock()
 
+	i.closeLock.RLock()
+	defer i.closeLock.RUnlock()
+
+	if i.closed {
+		return errAlreadyShutdown
+	}
+
 	ec := &errorcompounder.ErrorCompounder{}
 	eg := enterrors.NewErrorGroupWrapper(i.logger)
 	eg.SetLimit(_NUMCPU * 2)
@@ -2105,13 +2089,9 @@
 }
 
 func (i *Index) Shutdown(ctx context.Context) error {
-	i.backupMutex.Lock()
-	defer i.backupMutex.Unlock()
-
-<<<<<<< HEAD
 	i.shardTransferMutex.RLock()
 	defer i.shardTransferMutex.RUnlock()
-=======
+
 	i.closeLock.Lock()
 	defer i.closeLock.Unlock()
 
@@ -2122,7 +2102,6 @@
 	i.closed = true
 
 	i.closingCancel()
->>>>>>> d05a4f18
 
 	// TODO allow every resource cleanup to run, before returning early with error
 	if err := i.shards.RangeConcurrently(i.logger, func(name string, shard ShardLike) error {
