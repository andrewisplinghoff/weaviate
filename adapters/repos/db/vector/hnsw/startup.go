//                           _       _
// __      _____  __ ___   ___  __ _| |_ ___
// \ \ /\ / / _ \/ _` \ \ / / |/ _` | __/ _ \
//  \ V  V /  __/ (_| |\ V /| | (_| | ||  __/
//   \_/\_/ \___|\__,_| \_/ |_|\__,_|\__\___|
//
//  Copyright © 2016 - 2024 Weaviate B.V. All rights reserved.
//
//  CONTACT: hello@weaviate.io
//

package hnsw

import (
	"bufio"
	"context"
	"encoding/binary"
	"fmt"
	"io"
	"os"
	"time"

	"github.com/sirupsen/logrus"
	enterrors "github.com/weaviate/weaviate/entities/errors"

	"github.com/pkg/errors"
	"github.com/weaviate/weaviate/adapters/repos/db/vector/compressionhelpers"
	"github.com/weaviate/weaviate/adapters/repos/db/vector/hnsw/visited"
	"github.com/weaviate/weaviate/entities/cyclemanager"
	"github.com/weaviate/weaviate/entities/diskio"
)

func (h *hnsw) init(cfg Config) error {
	h.pools = newPools(h.maximumConnectionsLayerZero, h.visitedListPoolMaxSize)

	if err := h.restoreFromDisk(); err != nil {
		return errors.Wrapf(err, "restore hnsw index %q", cfg.ID)
	}

	// init commit logger for future writes
	cl, err := cfg.MakeCommitLoggerThunk()
	if err != nil {
		return errors.Wrap(err, "create commit logger")
	}

	h.commitLog = cl

	// report the vector_index_size at server startup.
	// otherwise on server restart, prometheus reports
	// a vector_index_size of 0 until more vectors are
	// added.
	h.metrics.SetSize(len(h.nodes))

	return nil
}

// if a commit log is already present it will be read into memory, if not we
// start with an empty model
func (h *hnsw) restoreFromDisk() error {
	beforeAll := time.Now()
	defer h.metrics.TrackStartupTotal(beforeAll)

	fileNames, err := getCommitFileNames(h.rootPath, h.id)
	if err != nil {
		return err
	}

	if len(fileNames) == 0 {
		// nothing to do
		return nil
	}

	fileNames, err = NewCorruptedCommitLogFixer(h.logger).Do(fileNames)
	if err != nil {
		return errors.Wrap(err, "corrupted commit log fixer")
	}

	var state *DeserializationResult
	for i, fileName := range fileNames {
		beforeIndividual := time.Now()

		fd, err := os.Open(fileName)
		if err != nil {
			return errors.Wrapf(err, "open commit log %q for reading", fileName)
		}

		defer fd.Close()

		metered := diskio.NewMeteredReader(fd,
			h.metrics.TrackStartupReadCommitlogDiskIO)
		fdBuf := bufio.NewReaderSize(metered, 256*1024)

		var valid int
		state, valid, err = NewDeserializer(h.logger).Do(fdBuf, state, false)
		if err != nil {
			if errors.Is(err, io.EOF) || errors.Is(err, io.ErrUnexpectedEOF) {
				// we need to check for both EOF or UnexpectedEOF, as we don't know where
				// the commit log got corrupted, a field ending that weset a longer
				// encoding for would return EOF, whereas a field read with binary.Read
				// with a fixed size would return UnexpectedEOF. From our perspective both
				// are unexpected.

				h.logger.WithField("action", "hnsw_load_commit_log_corruption").
					WithField("path", fileName).
					Error("write-ahead-log ended abruptly, some elements may not have been recovered")

				// we need to truncate the file to its valid length!
				if err := os.Truncate(fileName, int64(valid)); err != nil {
					return errors.Wrapf(err, "truncate corrupt commit log %q", fileName)
				}
			} else {
				// only return an actual error on non-EOF errors, otherwise we'll end
				// up in a startup crashloop
				return errors.Wrapf(err, "deserialize commit log %q", fileName)
			}
		}

		h.metrics.StartupProgress(float64(i+1) / float64(len(fileNames)))
		h.metrics.TrackStartupIndividual(beforeIndividual)
	}

	h.Lock()
	h.shardedNodeLocks.LockAll()
	h.nodes = state.Nodes
	h.shardedNodeLocks.UnlockAll()

	h.currentMaximumLayer = int(state.Level)
	h.entryPointID = state.Entrypoint
	h.Unlock()

	h.tombstoneLock.Lock()
	h.tombstones = state.Tombstones
	h.tombstoneLock.Unlock()

	if h.multivector.Load() {
		if err := h.restoreDocMappings(); err != nil {
			return errors.Wrapf(err, "restore doc mappings %q", h.id)
		}
	}

	if state.Compressed {
		h.compressed.Store(state.Compressed)
		h.cache.Drop()
		if state.CompressionPQData != nil {
			data := state.CompressionPQData
			h.dims = int32(data.Dimensions)

			if len(data.Encoders) > 0 {
				// 0 means it was created using the default value. The user did not set the value, we calculated for him/her
				if h.pqConfig.Segments == 0 {
					h.pqConfig.Segments = int(data.Dimensions)
				}
				if !h.multivector.Load() {
					h.compressor, err = compressionhelpers.RestoreHNSWPQCompressor(
						h.pqConfig,
						h.distancerProvider,
						int(data.Dimensions),
						// ToDo: we need to read this value from somewhere
						1e12,
						h.logger,
						data.Encoders,
						h.store,
						h.allocChecker,
					)
				} else {
					h.compressor, err = compressionhelpers.RestoreHNSWPQMultiCompressor(
						h.pqConfig,
						h.distancerProvider,
						int(data.Dimensions),
						1e12,
						h.logger,
						data.Encoders,
						h.store,
						h.allocChecker,
					)
				}
				if err != nil {
					return errors.Wrap(err, "Restoring compressed data.")
				}
			}
		} else if state.CompressionSQData != nil {
			data := state.CompressionSQData
			h.dims = int32(data.Dimensions)
			if !h.multivector.Load() {
				h.compressor, err = compressionhelpers.RestoreHNSWSQCompressor(
					h.distancerProvider,
					1e12,
					h.logger,
					data.A,
					data.B,
					data.Dimensions,
					h.store,
					h.allocChecker,
				)
			} else {
				h.compressor, err = compressionhelpers.RestoreHNSWSQMultiCompressor(
					h.distancerProvider,
					1e12,
					h.logger,
					data.A,
					data.B,
					data.Dimensions,
					h.store,
					h.allocChecker,
				)
			}
			if err != nil {
				return errors.Wrap(err, "Restoring compressed data.")
			}
		} else {
			return errors.New("unsupported type while loading compression data")
		}
		// make sure the compressed cache fits the current size
		h.compressor.GrowCache(uint64(len(h.nodes)))
	} else if !h.compressed.Load() {
		// make sure the cache fits the current size
		h.cache.Grow(uint64(len(h.nodes)))

		if h.multivector.Load() {
			h.populateKeys()
		}
		if len(h.nodes) > 0 {
			if vec, err := h.vectorForID(context.Background(), h.entryPointID); err == nil {
				h.dims = int32(len(vec))
			}
		}
	}
<<<<<<< HEAD
	if h.compressed.Load() && h.multivector.Load() {
		h.compressor.GrowCache(uint64(len(h.nodes)))
		h.populateKeys()
	}
=======
	h.resetTombstoneMetric()
>>>>>>> 2b772b28

	// make sure the visited list pool fits the current size
	h.pools.visitedLists.Destroy()
	h.pools.visitedLists = nil
	h.pools.visitedLists = visited.NewPool(1, len(h.nodes)+512, h.visitedListPoolMaxSize)

	return nil
}

func (h *hnsw) restoreDocMappings() error {
	prevDocID := uint64(0)
	relativeID := uint64(0)
	maxNodeID := uint64(0)
	maxDocID := uint64(0)
	buf := make([]byte, 8)
	for _, node := range h.nodes {
		if node == nil {
			continue
		}
		binary.BigEndian.PutUint64(buf, node.id)
		docIDBytes, err := h.store.Bucket(h.id + "_mv_mappings").Get(buf)
		if err != nil {
			return errors.Wrap(err, fmt.Sprintf("failed to get %s_mv_mappings from the bucket", h.id))
		}
		docID := binary.BigEndian.Uint64(docIDBytes)
		if docID != prevDocID {
			relativeID = 0
			prevDocID = docID
		}
		h.Lock()
		h.docIDVectors[docID] = append(h.docIDVectors[docID], node.id)
		h.Unlock()
		relativeID++
		if node.id > maxNodeID {
			maxNodeID = node.id
		}
		if docID > maxDocID {
			maxDocID = docID
		}
	}
	h.Lock()
	h.vecIDcounter = maxNodeID + 1
	h.maxDocID = maxDocID
	h.Unlock()
	return nil
}

func (h *hnsw) populateKeys() {
	for docID, nodeIDs := range h.docIDVectors {
		for relativeID, nodeID := range nodeIDs {
			if h.compressed.Load() {
				h.compressor.SetKeys(nodeID, docID, uint64(relativeID))
			} else {
				h.cache.SetKeys(nodeID, docID, uint64(relativeID))
			}
		}
	}
}

func (h *hnsw) tombstoneCleanup(shouldAbort cyclemanager.ShouldAbortCallback) bool {
	if h.allocChecker != nil {
		// allocChecker is optional, we can only check if it was actually set

		// It's hard to estimate how much memory we'd need to do a successful
		// hnsw delete cleanup. The value below is probalby vastly overstated.
		// However, without a doubt, delete cleanup could lead to temporary
		// memory increases, either because it loads vectors into cache or
		// because it rewrites connections in a way that they could need more
		// memory than before. Either way, it's probably a good idea not to
		// start a cleanup cycle if we are already this close to running out of
		// memory.
		memoryNeeded := int64(100 * 1024 * 1024)

		if err := h.allocChecker.CheckAlloc(memoryNeeded); err != nil {
			h.logger.WithFields(logrus.Fields{
				"action": "hnsw_tombstone_cleanup",
				"event":  "cleanup_skipped_oom",
				"class":  h.className,
			}).WithError(err).
				Warnf("skipping hnsw cleanup due to memory pressure")
			return false
		}
	}
	executed, err := h.cleanUpTombstonedNodes(shouldAbort)
	if err != nil {
		h.logger.WithField("action", "hnsw_tombstone_cleanup").
			WithError(err).Error("tombstone cleanup errord")
	}
	return executed
}

// The vector_index_tombstones metric is represented as a counter so on
// restart we need to reset it to the current number of tombstones read from
// the commit log.
func (h *hnsw) resetTombstoneMetric() {
	h.tombstoneLock.Lock()
	defer h.tombstoneLock.Unlock()
	if len(h.tombstones) > 0 {
		h.metrics.SetTombstone(len(h.tombstones))
	}
}

// PostStartup triggers routines that should happen after startup. The startup
// process is triggered during the creation which in turn happens as part of
// the shard creation. Some post-startup routines, such as prefilling the
// vector cache, however, depend on the shard being ready as they will call
// getVectorForID.
func (h *hnsw) PostStartup() {
	h.prefillCache()
}

func (h *hnsw) prefillCache() {
	limit := 0
	if h.compressed.Load() {
		limit = int(h.compressor.GetCacheMaxSize())
	} else {
		limit = int(h.cache.CopyMaxSize())
	}

	f := func() {
		ctx, cancel := context.WithTimeout(context.Background(), 60*time.Minute)
		defer cancel()

		h.logger.WithFields(logrus.Fields{
			"action":   "prefill_cache",
			"duration": 60 * time.Minute,
		}).Debug("context.WithTimeout")

		var err error
		if h.compressed.Load() {
			if !h.multivector.Load() {
				h.compressor.PrefillCache()
			} else {
				h.compressor.PrefillMultiCache(h.docIDVectors)
			}
		} else {
			err = newVectorCachePrefiller(h.cache, h, h.logger).Prefill(ctx, limit)
		}

		if err != nil {
			h.logger.WithError(err).Error("prefill vector cache")
		}
	}

	if h.waitForCachePrefill {
		h.logger.WithFields(logrus.Fields{
			"action":                 "hnsw_prefill_cache_sync",
			"wait_for_cache_prefill": true,
		}).Info("waiting for vector cache prefill to complete")
		f()
	} else {
		h.logger.WithFields(logrus.Fields{
			"action":                 "hnsw_prefill_cache_async",
			"wait_for_cache_prefill": false,
		}).Info("not waiting for vector cache prefill, running in background")
		enterrors.GoWrapper(f, h.logger)
	}
}<|MERGE_RESOLUTION|>--- conflicted
+++ resolved
@@ -225,14 +225,13 @@
 			}
 		}
 	}
-<<<<<<< HEAD
+
 	if h.compressed.Load() && h.multivector.Load() {
 		h.compressor.GrowCache(uint64(len(h.nodes)))
 		h.populateKeys()
 	}
-=======
+
 	h.resetTombstoneMetric()
->>>>>>> 2b772b28
 
 	// make sure the visited list pool fits the current size
 	h.pools.visitedLists.Destroy()
