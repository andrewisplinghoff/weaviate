//                           _       _
// __      _____  __ ___   ___  __ _| |_ ___
// \ \ /\ / / _ \/ _` \ \ / / |/ _` | __/ _ \
//  \ V  V /  __/ (_| |\ V /| | (_| | ||  __/
//   \_/\_/ \___|\__,_| \_/ |_|\__,_|\__\___|
//
//  Copyright © 2016 - 2024 Weaviate B.V. All rights reserved.
//
//  CONTACT: hello@weaviate.io
//

//go:build integrationTest
// +build integrationTest

package db

import (
	"context"
	"fmt"
	"math/rand"
	"os"
	"path"
	"path/filepath"
	"testing"
	"time"

	"github.com/go-openapi/strfmt"
	"github.com/sirupsen/logrus/hooks/test"
	"github.com/stretchr/testify/assert"
	"github.com/stretchr/testify/require"
	"github.com/weaviate/weaviate/adapters/repos/db/indexcheckpoint"
	"github.com/weaviate/weaviate/adapters/repos/db/inverted"
	"github.com/weaviate/weaviate/adapters/repos/db/queue"
	"github.com/weaviate/weaviate/entities/additional"
	"github.com/weaviate/weaviate/entities/models"
	"github.com/weaviate/weaviate/entities/schema"
	schemaConfig "github.com/weaviate/weaviate/entities/schema/config"
	"github.com/weaviate/weaviate/entities/storagestate"
	"github.com/weaviate/weaviate/entities/storobj"
	"github.com/weaviate/weaviate/entities/vectorindex/flat"
	"github.com/weaviate/weaviate/entities/vectorindex/hnsw"
	"github.com/weaviate/weaviate/usecases/monitoring"
)

func TestIndex_DropIndex(t *testing.T) {
	dirName := t.TempDir()
	class := &models.Class{Class: "deletetest"}
	index := emptyIdx(t, dirName, class)

	indexFilesBeforeDelete, err := getIndexFilenames(dirName, class.Class)
	require.Nil(t, err)

	err = index.drop()
	require.Nil(t, err)

	indexFilesAfterDelete, err := getIndexFilenames(dirName, class.Class)
	require.Nil(t, err)

	assert.Equal(t, 5, len(indexFilesBeforeDelete))
	assert.Equal(t, 0, len(indexFilesAfterDelete))
}

func TestIndex_DropEmptyAndRecreateEmptyIndex(t *testing.T) {
	dirName := t.TempDir()
	class := &models.Class{Class: "deletetest"}
	index := emptyIdx(t, dirName, class)

	indexFilesBeforeDelete, err := getIndexFilenames(dirName, class.Class)
	require.Nil(t, err)

	// drop the index
	err = index.drop()
	require.Nil(t, err)

	indexFilesAfterDelete, err := getIndexFilenames(dirName, class.Class)
	require.Nil(t, err)

	index = emptyIdx(t, dirName, class)

	indexFilesAfterRecreate, err := getIndexFilenames(dirName, class.Class)
	require.Nil(t, err)

	assert.Equal(t, 5, len(indexFilesBeforeDelete))
	assert.Equal(t, 0, len(indexFilesAfterDelete))
	assert.Equal(t, 5, len(indexFilesAfterRecreate))

	err = index.drop()
	require.Nil(t, err)
}

func TestIndex_DropWithDataAndRecreateWithDataIndex(t *testing.T) {
	dirName := t.TempDir()
	logger, _ := test.NewNullLogger()
	class := &models.Class{
		Class: "deletetest",
		Properties: []*models.Property{
			{
				Name:         "name",
				DataType:     schema.DataTypeText.PropString(),
				Tokenization: models.PropertyTokenizationWhitespace,
			},
		},
		InvertedIndexConfig: &models.InvertedIndexConfig{},
	}
	fakeSchema := schema.Schema{
		Objects: &models.Schema{
			Classes: []*models.Class{
				class,
			},
		},
	}
	// create index with data
	shardState := singleShardState()
	scheduler := queue.NewScheduler(queue.SchedulerOptions{
		Logger:  logger,
		Workers: 1,
	})

	index, err := NewIndex(testCtx(), IndexConfig{
		RootPath:          dirName,
		ClassName:         schema.ClassName(class.Class),
<<<<<<< HEAD
		ReplicationFactor: 1,
=======
		ReplicationFactor: NewAtomicInt64(1),
		ShardLoadLimiter:  NewShardLoadLimiter(monitoring.NoopRegisterer, 1),
>>>>>>> 95139c6a
	}, shardState, inverted.ConfigFromModel(class.InvertedIndexConfig),
		hnsw.NewDefaultUserConfig(), nil, &fakeSchemaGetter{
			schema: fakeSchema, shardState: shardState,
		}, nil, logger, nil, nil, nil, nil, class, nil, scheduler, nil, nil)
	require.Nil(t, err)

	productsIds := []strfmt.UUID{
		"1295c052-263d-4aae-99dd-920c5a370d06",
		"1295c052-263d-4aae-99dd-920c5a370d07",
	}

	products := []map[string]interface{}{
		{"name": "one"},
		{"name": "two"},
	}

	err = index.addProperty(context.TODO(), &models.Property{
		Name:         "name",
		DataType:     schema.DataTypeText.PropString(),
		Tokenization: models.PropertyTokenizationWhitespace,
	})
	require.Nil(t, err)

	for i, p := range products {
		product := models.Object{
			Class:      class.Class,
			ID:         productsIds[i],
			Properties: p,
		}

		err := index.putObject(context.TODO(), storobj.FromObject(
			&product, []float32{0.1, 0.2, 0.01, 0.2}, nil), nil, 0)
		require.Nil(t, err)
	}

	indexFilesBeforeDelete, err := getIndexFilenames(dirName, class.Class)
	require.Nil(t, err)

	beforeDeleteObj1, err := index.objectByID(context.TODO(),
		productsIds[0], nil, additional.Properties{}, nil, "")
	require.Nil(t, err)

	beforeDeleteObj2, err := index.objectByID(context.TODO(),
		productsIds[1], nil, additional.Properties{}, nil, "")
	require.Nil(t, err)

	// drop the index
	err = index.drop()
	require.Nil(t, err)

	indexFilesAfterDelete, err := getIndexFilenames(dirName, class.Class)
	require.Nil(t, err)

	// recreate the index
	index, err = NewIndex(testCtx(), IndexConfig{
		RootPath:          dirName,
		ClassName:         schema.ClassName(class.Class),
<<<<<<< HEAD
		ReplicationFactor: 1,
=======
		ReplicationFactor: NewAtomicInt64(1),
		ShardLoadLimiter:  NewShardLoadLimiter(monitoring.NoopRegisterer, 1),
>>>>>>> 95139c6a
	}, shardState, inverted.ConfigFromModel(class.InvertedIndexConfig),
		hnsw.NewDefaultUserConfig(), nil, &fakeSchemaGetter{
			schema:     fakeSchema,
			shardState: shardState,
		}, nil, logger, nil, nil, nil, nil, class, nil, scheduler, nil, nil)
	require.Nil(t, err)

	err = index.addProperty(context.TODO(), &models.Property{
		Name:         "name",
		DataType:     schema.DataTypeText.PropString(),
		Tokenization: models.PropertyTokenizationWhitespace,
	})
	require.Nil(t, err)

	indexFilesAfterRecreate, err := getIndexFilenames(dirName, class.Class)
	require.Nil(t, err)

	afterRecreateObj1, err := index.objectByID(context.TODO(),
		productsIds[0], nil, additional.Properties{}, nil, "")
	require.Nil(t, err)

	afterRecreateObj2, err := index.objectByID(context.TODO(),
		productsIds[1], nil, additional.Properties{}, nil, "")
	require.Nil(t, err)

	// insert some data in the recreated index
	for i, p := range products {
		thing := models.Object{
			Class:      class.Class,
			ID:         productsIds[i],
			Properties: p,
		}

		err := index.putObject(context.TODO(), storobj.FromObject(
			&thing, []float32{0.1, 0.2, 0.01, 0.2}, nil), nil, 0)
		require.Nil(t, err)
	}

	afterRecreateAndInsertObj1, err := index.objectByID(context.TODO(),
		productsIds[0], nil, additional.Properties{}, nil, "")
	require.Nil(t, err)

	afterRecreateAndInsertObj2, err := index.objectByID(context.TODO(),
		productsIds[1], nil, additional.Properties{}, nil, "")
	require.Nil(t, err)

	// update the index vectorIndexUserConfig
	beforeVectorConfig, ok := index.vectorIndexUserConfig.(hnsw.UserConfig)
	require.Equal(t, -1, beforeVectorConfig.EF)
	require.True(t, ok)
	beforeVectorConfig.EF = 99
	err = index.updateVectorIndexConfig(context.TODO(), beforeVectorConfig)
	require.Nil(t, err)
	afterVectorConfig, ok := index.vectorIndexUserConfig.(hnsw.UserConfig)
	require.True(t, ok)
	require.Equal(t, 99, afterVectorConfig.EF)

	assert.Equal(t, 5, len(indexFilesBeforeDelete))
	assert.Equal(t, 0, len(indexFilesAfterDelete))
	assert.Equal(t, 5, len(indexFilesAfterRecreate))
	assert.Equal(t, indexFilesBeforeDelete, indexFilesAfterRecreate)
	assert.NotNil(t, beforeDeleteObj1)
	assert.NotNil(t, beforeDeleteObj2)
	assert.Empty(t, afterRecreateObj1)
	assert.Empty(t, afterRecreateObj2)
	assert.NotNil(t, afterRecreateAndInsertObj1)
	assert.NotNil(t, afterRecreateAndInsertObj2)
}

func TestIndex_DropReadOnlyEmptyIndex(t *testing.T) {
	ctx := testCtx()
	class := &models.Class{Class: "deletetest"}
	shard, index := testShard(t, ctx, class.Class)

	err := index.updateShardStatus(ctx, shard.Name(), storagestate.StatusReadOnly.String(), 0)
	require.Nil(t, err)

	err = index.drop()
	require.Nil(t, err)
}

func TestIndex_DropReadOnlyIndexWithData(t *testing.T) {
	ctx := testCtx()
	dirName := t.TempDir()
	logger, _ := test.NewNullLogger()
	class := &models.Class{
		Class: "deletetest",
		Properties: []*models.Property{
			{
				Name:         "name",
				DataType:     schema.DataTypeText.PropString(),
				Tokenization: models.PropertyTokenizationWhitespace,
			},
		},
		InvertedIndexConfig: &models.InvertedIndexConfig{},
	}
	fakeSchema := schema.Schema{
		Objects: &models.Schema{
			Classes: []*models.Class{
				class,
			},
		},
	}

	shardState := singleShardState()
	scheduler := queue.NewScheduler(queue.SchedulerOptions{
		Logger:  logger,
		Workers: 1,
	})
	index, err := NewIndex(ctx, IndexConfig{
		RootPath:          dirName,
		ClassName:         schema.ClassName(class.Class),
<<<<<<< HEAD
		ReplicationFactor: 1,
=======
		ReplicationFactor: NewAtomicInt64(1),
		ShardLoadLimiter:  NewShardLoadLimiter(monitoring.NoopRegisterer, 1),
>>>>>>> 95139c6a
	}, shardState, inverted.ConfigFromModel(class.InvertedIndexConfig),
		hnsw.NewDefaultUserConfig(), nil, &fakeSchemaGetter{
			schema: fakeSchema, shardState: shardState,
		}, nil, logger, nil, nil, nil, nil, class, nil, scheduler, nil, nil)
	require.Nil(t, err)

	productsIds := []strfmt.UUID{
		"1295c052-263d-4aae-99dd-920c5a370d06",
		"1295c052-263d-4aae-99dd-920c5a370d07",
	}

	products := []map[string]interface{}{
		{"name": "one"},
		{"name": "two"},
	}

	err = index.addProperty(ctx, &models.Property{
		Name:         "name",
		DataType:     schema.DataTypeText.PropString(),
		Tokenization: models.PropertyTokenizationWhitespace,
	})
	require.Nil(t, err)

	for i, p := range products {
		product := models.Object{
			Class:      class.Class,
			ID:         productsIds[i],
			Properties: p,
		}

		err := index.putObject(ctx, storobj.FromObject(
			&product, []float32{0.1, 0.2, 0.01, 0.2}, nil), nil, 0)
		require.Nil(t, err)
	}

	// set all shards to readonly
	index.ForEachShard(func(name string, shard ShardLike) error {
		err = shard.UpdateStatus(storagestate.StatusReadOnly.String())
		require.Nil(t, err)
		return nil
	})

	err = index.drop()
	require.Nil(t, err)
}

func TestIndex_DropUnloadedShard(t *testing.T) {
	t.Setenv("ASYNC_INDEXING", "true")

	dirName := t.TempDir()
	logger, _ := test.NewNullLogger()
	class := &models.Class{
		Class: "deletetest",
		Properties: []*models.Property{
			{
				Name:         "name",
				DataType:     schema.DataTypeText.PropString(),
				Tokenization: models.PropertyTokenizationWhitespace,
			},
		},
		InvertedIndexConfig: &models.InvertedIndexConfig{},
	}
	fakeSchema := schema.Schema{
		Objects: &models.Schema{
			Classes: []*models.Class{
				class,
			},
		},
	}

	// create a checkpoint file
	cpFile, err := indexcheckpoint.New(dirName, logger)
	require.Nil(t, err)
	defer cpFile.Close()

	// create index
	shardState := singleShardState()
	scheduler := queue.NewScheduler(queue.SchedulerOptions{
		Logger:  logger,
		Workers: 1,
	})
	index, err := NewIndex(testCtx(), IndexConfig{
		RootPath:  dirName,
		ClassName: schema.ClassName(class.Class),
	}, shardState, inverted.ConfigFromModel(class.InvertedIndexConfig),
		hnsw.NewDefaultUserConfig(), nil, &fakeSchemaGetter{
			schema: fakeSchema, shardState: shardState,
		}, nil, logger, nil, nil, nil, nil, class, nil, scheduler, cpFile, nil)
	require.Nil(t, err)

	// at this point the shard is not loaded yet.
	// update the checkpoint file to simulate a previously loaded shard
	var shardName string
	for name := range shardState.Physical {
		shardName = name
		break
	}
	require.NotEmpty(t, shardName)
	shardID := fmt.Sprintf("%s_%s", index.ID(), shardName)
	err = cpFile.Update(shardID, "", 10)
	require.Nil(t, err)

	// drop the index before loading the shard
	err = index.drop()
	require.Nil(t, err)

	// ensure the checkpoint file is not deleted
	_, err = os.Stat(filepath.Join(dirName, "index.db"))
	require.Nil(t, err)

	// ensure the shard checkpoint is deleted
	v, ok, err := cpFile.Get(shardID, "")
	require.Nil(t, err)
	require.False(t, ok)
	require.Zero(t, v)
}

func TestIndex_DropLoadedShard(t *testing.T) {
	t.Setenv("ASYNC_INDEXING", "true")

	dirName := t.TempDir()
	logger, _ := test.NewNullLogger()
	class := &models.Class{
		Class: "deletetest",
		Properties: []*models.Property{
			{
				Name:         "name",
				DataType:     schema.DataTypeText.PropString(),
				Tokenization: models.PropertyTokenizationWhitespace,
			},
		},
		InvertedIndexConfig: &models.InvertedIndexConfig{},
	}
	fakeSchema := schema.Schema{
		Objects: &models.Schema{
			Classes: []*models.Class{
				class,
			},
		},
	}

	cpFile, err := indexcheckpoint.New(dirName, logger)
	require.Nil(t, err)
	defer cpFile.Close()

	// create index
	shardState := singleShardState()
	scheduler := queue.NewScheduler(queue.SchedulerOptions{
		Logger:  logger,
		Workers: 1,
	})
	index, err := NewIndex(testCtx(), IndexConfig{
		RootPath:          dirName,
		ClassName:         schema.ClassName(class.Class),
<<<<<<< HEAD
		ReplicationFactor: 1,
=======
		ReplicationFactor: NewAtomicInt64(1),
		ShardLoadLimiter:  NewShardLoadLimiter(monitoring.NoopRegisterer, 1),
>>>>>>> 95139c6a
	}, shardState, inverted.ConfigFromModel(class.InvertedIndexConfig),
		hnsw.NewDefaultUserConfig(), nil, &fakeSchemaGetter{
			schema: fakeSchema, shardState: shardState,
		}, nil, logger, nil, nil, nil, nil, class, nil, scheduler, cpFile, nil)
	require.Nil(t, err)

	// force the index to load the shard
	productsIds := []strfmt.UUID{
		"1295c052-263d-4aae-99dd-920c5a370d06",
		"1295c052-263d-4aae-99dd-920c5a370d07",
	}

	products := []map[string]interface{}{
		{"name": "one"},
		{"name": "two"},
	}

	err = index.addProperty(context.TODO(), &models.Property{
		Name:         "name",
		DataType:     schema.DataTypeText.PropString(),
		Tokenization: models.PropertyTokenizationWhitespace,
	})
	require.Nil(t, err)

	for i, p := range products {
		product := models.Object{
			Class:      class.Class,
			ID:         productsIds[i],
			Properties: p,
		}

		err := index.putObject(context.TODO(), storobj.FromObject(
			&product, []float32{0.1, 0.2, 0.01, 0.2}, nil), nil, 0)
		require.Nil(t, err)
	}

	// drop the index
	err = index.drop()
	require.Nil(t, err)

	// ensure the checkpoint file is not deleted
	_, err = os.Stat(filepath.Join(dirName, "index.db"))
	require.Nil(t, err)
}

func emptyIdx(t *testing.T, rootDir string, class *models.Class) *Index {
	logger, _ := test.NewNullLogger()
	shardState := singleShardState()
	scheduler := queue.NewScheduler(queue.SchedulerOptions{
		Logger:  logger,
		Workers: 1,
	})

	idx, err := NewIndex(testCtx(), IndexConfig{
		RootPath:              rootDir,
		ClassName:             schema.ClassName(class.Class),
		DisableLazyLoadShards: true,
<<<<<<< HEAD
		ReplicationFactor:     1,
=======
		ReplicationFactor:     NewAtomicInt64(1),
		ShardLoadLimiter:      NewShardLoadLimiter(monitoring.NoopRegisterer, 1),
>>>>>>> 95139c6a
	}, shardState, inverted.ConfigFromModel(invertedConfig()),
		hnsw.NewDefaultUserConfig(), nil, &fakeSchemaGetter{
			shardState: shardState,
		}, nil, logger, nil, nil, nil, nil, class, nil, scheduler, nil, nil)
	require.Nil(t, err)
	return idx
}

func invertedConfig() *models.InvertedIndexConfig {
	return &models.InvertedIndexConfig{
		CleanupIntervalSeconds: 60,
		Stopwords: &models.StopwordConfig{
			Preset: "none",
		},
		IndexNullState:      true,
		IndexPropertyLength: true,
	}
}

func getIndexFilenames(rootDir, indexName string) ([]string, error) {
	var filenames []string
	indexRoot, err := os.ReadDir(path.Join(rootDir, indexName))
	if err != nil {
		if os.IsNotExist(err) {
			// index was dropped, or never existed
			return filenames, nil
		}
		return nil, err
	}
	if len(indexRoot) == 0 {
		return nil, fmt.Errorf("index root length is 0")
	}
	shardFiles, err := os.ReadDir(path.Join(rootDir, indexName, indexRoot[0].Name()))
	if err != nil {
		return filenames, err
	}
	for _, f := range shardFiles {
		filenames = append(filenames, f.Name())
	}
	return filenames, nil
}

func TestIndex_DebugResetVectorIndex(t *testing.T) {
	t.Setenv("ASYNC_INDEXING", "true")
	t.Setenv("ASYNC_INDEXING_STALE_TIMEOUT", "100ms")

	ctx := context.Background()
	class := &models.Class{Class: "reindextest"}
	shard, index := testShardWithSettings(t, ctx, &models.Class{Class: class.Class}, hnsw.UserConfig{}, false, true /* withCheckpoints */)

	// unknown shard
	err := index.DebugResetVectorIndex(ctx, "unknown", "")
	require.Error(t, err)

	// unknown target vector
	err = index.DebugResetVectorIndex(ctx, shard.Name(), "unknown")
	require.Error(t, err)

	amount := 1000

	var objs []*storobj.Object
	for i := 0; i < amount; i++ {
		obj := testObject("reindextest")
		objs = append(objs, obj)
	}

	errs := shard.PutObjectBatch(ctx, objs)
	for _, err := range errs {
		require.Nil(t, err)
	}

	// wait until the queue is empty
	for i := 0; i < 10; i++ {
		time.Sleep(500 * time.Millisecond)
		if shard.Queue().Size() == 0 {
			break
		}
	}

	// wait for the in-flight indexing to finish
	shard.Queue().Wait()

	// make sure the new index contains all the objects
	for _, obj := range objs {
		if !shard.VectorIndex().ContainsNode(obj.DocID) {
			t.Fatalf("node %d should be in the vector index", obj.DocID)
		}
	}

	err = index.DebugResetVectorIndex(ctx, shard.Name(), "")
	require.Nil(t, err)

	// wait until the queue is empty
	for i := 0; i < 10; i++ {
		time.Sleep(500 * time.Millisecond)
		if shard.Queue().Size() == 0 {
			break
		}
	}

	// wait for the in-flight indexing to finish
	shard.Queue().Wait()

	// make sure the new index contains all the objects
	for _, obj := range objs {
		if !shard.VectorIndex().ContainsNode(obj.DocID) {
			t.Fatalf("node %d should be in the vector index", obj.DocID)
		}
	}

	err = index.drop()
	require.Nil(t, err)
}

func TestIndex_DebugResetVectorIndexTargetVector(t *testing.T) {
	t.Setenv("ASYNC_INDEXING", "true")
	t.Setenv("ASYNC_INDEXING_STALE_TIMEOUT", "100ms")

	ctx := context.Background()
	class := &models.Class{Class: "reindextest"}
	shard, index := testShardWithSettings(
		t,
		ctx,
		&models.Class{Class: class.Class},
		hnsw.UserConfig{},
		false,
		true,
		func(i *Index) {
			i.vectorIndexUserConfigs = make(map[string]schemaConfig.VectorIndexConfig)
			i.vectorIndexUserConfigs["foo"] = hnsw.UserConfig{}
		},
	)

	// unknown shard
	err := index.DebugResetVectorIndex(ctx, "unknown", "")
	require.Error(t, err)

	// unknown target vector
	err = index.DebugResetVectorIndex(ctx, shard.Name(), "unknown")
	require.Error(t, err)

	// non-existing main vector
	err = index.DebugResetVectorIndex(ctx, shard.Name(), "")
	require.Error(t, err)

	amount := 1000

	var objs []*storobj.Object
	for i := 0; i < amount; i++ {
		obj := testObject("reindextest")
		obj.Vectors = map[string][]float32{
			"foo": {1, 2, 3},
		}
		objs = append(objs, obj)
	}

	errs := shard.PutObjectBatch(ctx, objs)
	for _, err := range errs {
		require.Nil(t, err)
	}

	q := shard.Queues()["foo"]
	// wait until the queue is empty
	for i := 0; i < 10; i++ {
		time.Sleep(500 * time.Millisecond)
		if q.Size() == 0 {
			break
		}
	}

	// wait for the in-flight indexing to finish
	q.Wait()

	// make sure the new index contains all the objects
	vidx := shard.VectorIndexes()["foo"]
	for _, obj := range objs {
		if !vidx.ContainsNode(obj.DocID) {
			t.Fatalf("node %d should be in the vector index", obj.DocID)
		}
	}

	err = index.DebugResetVectorIndex(ctx, shard.Name(), "foo")
	require.Nil(t, err)

	q = shard.Queues()["foo"]
	// wait until the queue is empty
	for i := 0; i < 10; i++ {
		time.Sleep(500 * time.Millisecond)
		if q.Size() == 0 {
			break
		}
	}

	// wait for the in-flight indexing to finish
	q.Wait()

	// make sure the new index contains all the objects
	vidx = shard.VectorIndexes()["foo"]
	for _, obj := range objs {
		if !vidx.ContainsNode(obj.DocID) {
			t.Fatalf("node %d should be in the vector index", obj.DocID)
		}
	}

	err = index.drop()
	require.Nil(t, err)
}

func TestIndex_DebugResetVectorIndexPQ(t *testing.T) {
	t.Setenv("ASYNC_INDEXING", "true")
	t.Setenv("ASYNC_INDEXING_STALE_TIMEOUT", "100ms")

	ctx := context.Background()
	var cfg hnsw.UserConfig
	cfg.SetDefaults()
	cfg.MaxConnections = 16
	cfg.PQ.Enabled = true
	cfg.PQ.Centroids = 6
	cfg.PQ.Segments = 4
	cfg.PQ.TrainingLimit = 32

	shard, index := testShardWithSettings(
		t,
		ctx,
		&models.Class{Class: "reindextest"},
		cfg,
		false,
		true,
	)

	// unknown shard
	err := index.DebugResetVectorIndex(ctx, "unknown", "")
	require.Error(t, err)

	// unknown target vector
	err = index.DebugResetVectorIndex(ctx, shard.Name(), "unknown")
	require.Error(t, err)

	amount := 1000

	var objs []*storobj.Object
	for i := 0; i < amount; i++ {
		obj := testObject("reindextest")
		obj.Vector = randVector(16)
		objs = append(objs, obj)
	}

	errs := shard.PutObjectBatch(ctx, objs)
	for _, err := range errs {
		require.Nil(t, err)
	}

	// wait until the queue is empty
	for i := 0; i < 10; i++ {
		time.Sleep(500 * time.Millisecond)
		if shard.Queue().Size() == 0 {
			break
		}
	}

	shard.Queue().Wait()

	// wait until the index is compressed
	for i := 0; i < 10; i++ {
		time.Sleep(500 * time.Millisecond)
		if shard.VectorIndex().Compressed() {
			break
		}
	}

	err = index.DebugResetVectorIndex(ctx, shard.Name(), "")
	require.Nil(t, err)

	// wait until the queue is empty
	for i := 0; i < 10; i++ {
		time.Sleep(500 * time.Millisecond)
		if shard.Queue().Size() == 0 {
			break
		}
	}

	// wait for the in-flight indexing to finish
	shard.Queue().Wait()

	// wait until the index is compressed
	for i := 0; i < 10; i++ {
		time.Sleep(500 * time.Millisecond)
		if shard.VectorIndex().Compressed() {
			break
		}
	}

	// make sure the new index contains all the objects
	for _, obj := range objs {
		if !shard.VectorIndex().ContainsNode(obj.DocID) {
			t.Fatalf("node %d should be in the vector index", obj.DocID)
		}
	}

	err = index.drop()
	require.Nil(t, err)
}

func TestIndex_DebugResetVectorIndexFlat(t *testing.T) {
	t.Setenv("ASYNC_INDEXING", "true")
	t.Setenv("ASYNC_INDEX_INTERVAL", "100ms")

	ctx := context.Background()
	class := &models.Class{Class: "reindextest"}
	shard, index := testShardWithSettings(
		t,
		ctx,
		&models.Class{Class: class.Class, VectorIndexType: "flat"},
		flat.UserConfig{},
		false,
		true,
	)

	err := index.DebugResetVectorIndex(ctx, shard.Name(), "")
	require.Error(t, err)

	err = index.drop()
	require.Nil(t, err)
}

func randVector(dim int) []float32 {
	vec := make([]float32, dim)
	for i := range vec {
		vec[i] = rand.Float32()
	}

	return vec
}

func TestIndex_ConvertQueue(t *testing.T) {
	t.Setenv("ASYNC_INDEXING", "true")

	ctx := context.Background()
	class := &models.Class{Class: "preloadtest"}
	shard, index := testShardWithSettings(
		t,
		ctx,
		&models.Class{Class: class.Class},
		hnsw.UserConfig{},
		false,
		true,
	)
	amount := 1000

	var objs []*storobj.Object
	for i := 0; i < amount; i++ {
		obj := testObject("preloadtest")
		obj.Vector = randVector(16)
		objs = append(objs, obj)
	}

	errs := shard.PutObjectBatch(ctx, objs)
	for _, err := range errs {
		require.Nil(t, err)
	}

	// reset the queue
	q := shard.Queue()
	q.ResetWith(shard.VectorIndex())
	q.Resume()

	err := shard.ConvertQueue("")
	require.Nil(t, err)

	// wait until the queue is empty
	for i := 0; i < 200; i++ {
		time.Sleep(500 * time.Millisecond)
		if q.Size() == 0 {
			break
		}
	}

	// wait for the in-flight indexing to finish
	q.Wait()

	// make sure the index contains all the objects
	for _, obj := range objs {
		if !shard.VectorIndex().ContainsNode(obj.DocID) {
			t.Fatalf("node %d should be in the vector index", obj.DocID)
		}
	}

	err = index.drop()
	require.Nil(t, err)
}

func TestIndex_ConvertQueueTargetVector(t *testing.T) {
	t.Setenv("ASYNC_INDEXING", "true")

	ctx := context.Background()
	class := &models.Class{Class: "preloadtest"}
	shard, index := testShardWithSettings(
		t,
		ctx,
		&models.Class{Class: class.Class},
		hnsw.UserConfig{},
		false,
		true,
		func(i *Index) {
			i.vectorIndexUserConfigs = make(map[string]schemaConfig.VectorIndexConfig)
			i.vectorIndexUserConfigs["foo"] = hnsw.UserConfig{}
		},
	)
	amount := 1000

	var objs []*storobj.Object
	for i := 0; i < amount; i++ {
		obj := testObject("preloadtest")
		obj.Vectors = map[string][]float32{
			"foo": {1, 2, 3},
		}
		objs = append(objs, obj)
	}

	errs := shard.PutObjectBatch(ctx, objs)
	for _, err := range errs {
		require.Nil(t, err)
	}

	q := shard.Queues()["foo"]
	vectorIndex := shard.VectorIndexes()["foo"]

	// reset the queue
	q.Pause()
	q.ResetWith(vectorIndex)
	q.Resume()

	err := shard.ConvertQueue("foo")
	require.Nil(t, err)

	// wait until the queue is empty
	for i := 0; i < 200; i++ {
		time.Sleep(500 * time.Millisecond)
		if q.Size() == 0 {
			break
		}
	}

	// wait for the in-flight indexing to finish
	q.Wait()

	// make sure the index contains all the objects
	for _, obj := range objs {
		if !vectorIndex.ContainsNode(obj.DocID) {
			t.Fatalf("node %d should be in the vector index", obj.DocID)
		}
	}

	err = index.drop()
	require.Nil(t, err)
}<|MERGE_RESOLUTION|>--- conflicted
+++ resolved
@@ -119,12 +119,8 @@
 	index, err := NewIndex(testCtx(), IndexConfig{
 		RootPath:          dirName,
 		ClassName:         schema.ClassName(class.Class),
-<<<<<<< HEAD
 		ReplicationFactor: 1,
-=======
-		ReplicationFactor: NewAtomicInt64(1),
 		ShardLoadLimiter:  NewShardLoadLimiter(monitoring.NoopRegisterer, 1),
->>>>>>> 95139c6a
 	}, shardState, inverted.ConfigFromModel(class.InvertedIndexConfig),
 		hnsw.NewDefaultUserConfig(), nil, &fakeSchemaGetter{
 			schema: fakeSchema, shardState: shardState,
@@ -182,12 +178,8 @@
 	index, err = NewIndex(testCtx(), IndexConfig{
 		RootPath:          dirName,
 		ClassName:         schema.ClassName(class.Class),
-<<<<<<< HEAD
 		ReplicationFactor: 1,
-=======
-		ReplicationFactor: NewAtomicInt64(1),
 		ShardLoadLimiter:  NewShardLoadLimiter(monitoring.NoopRegisterer, 1),
->>>>>>> 95139c6a
 	}, shardState, inverted.ConfigFromModel(class.InvertedIndexConfig),
 		hnsw.NewDefaultUserConfig(), nil, &fakeSchemaGetter{
 			schema:     fakeSchema,
@@ -300,12 +292,8 @@
 	index, err := NewIndex(ctx, IndexConfig{
 		RootPath:          dirName,
 		ClassName:         schema.ClassName(class.Class),
-<<<<<<< HEAD
 		ReplicationFactor: 1,
-=======
-		ReplicationFactor: NewAtomicInt64(1),
 		ShardLoadLimiter:  NewShardLoadLimiter(monitoring.NoopRegisterer, 1),
->>>>>>> 95139c6a
 	}, shardState, inverted.ConfigFromModel(class.InvertedIndexConfig),
 		hnsw.NewDefaultUserConfig(), nil, &fakeSchemaGetter{
 			schema: fakeSchema, shardState: shardState,
@@ -460,12 +448,8 @@
 	index, err := NewIndex(testCtx(), IndexConfig{
 		RootPath:          dirName,
 		ClassName:         schema.ClassName(class.Class),
-<<<<<<< HEAD
 		ReplicationFactor: 1,
-=======
-		ReplicationFactor: NewAtomicInt64(1),
 		ShardLoadLimiter:  NewShardLoadLimiter(monitoring.NoopRegisterer, 1),
->>>>>>> 95139c6a
 	}, shardState, inverted.ConfigFromModel(class.InvertedIndexConfig),
 		hnsw.NewDefaultUserConfig(), nil, &fakeSchemaGetter{
 			schema: fakeSchema, shardState: shardState,
@@ -523,12 +507,8 @@
 		RootPath:              rootDir,
 		ClassName:             schema.ClassName(class.Class),
 		DisableLazyLoadShards: true,
-<<<<<<< HEAD
 		ReplicationFactor:     1,
-=======
-		ReplicationFactor:     NewAtomicInt64(1),
 		ShardLoadLimiter:      NewShardLoadLimiter(monitoring.NoopRegisterer, 1),
->>>>>>> 95139c6a
 	}, shardState, inverted.ConfigFromModel(invertedConfig()),
 		hnsw.NewDefaultUserConfig(), nil, &fakeSchemaGetter{
 			shardState: shardState,
