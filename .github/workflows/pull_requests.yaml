--- conflicted
+++ resolved
@@ -233,17 +233,12 @@
         test: [
           "--only-module-multi2vec-cohere",
           "--only-module-multi2vec-google",
-          "--only-module-generative-anthropic",
           "--only-module-generative-aws",
           "--only-module-generative-cohere",
-<<<<<<< HEAD
           "--only-module-generative-google",
           "--only-module-generative-openai",
           "--only-module-text2vec-google",
           "--only-module-text2vec-aws"
-=======
-          "--only-module-generative-openai"
->>>>>>> 05256625
         ]
     steps:
       - uses: actions/checkout@v4
