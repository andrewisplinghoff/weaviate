--- conflicted
+++ resolved
@@ -147,14 +147,10 @@
 	// 	AuthzController to manage RBAC commands and apply it to casbin
 	AuthzController authorization.Controller
 
-<<<<<<< HEAD
-	DynamicUserController apikey.DBUsers
+	DynamicUserController *apikey.DBUser
 
 	// ReplicaCopier copies shard replicas between nodes
 	ReplicaCopier replicationTypes.ReplicaCopier
-=======
-	DynamicUserController *apikey.DBUser
->>>>>>> 87c6b1ad
 }
 
 // Store is the implementation of RAFT on this local node. It will handle the local schema and RAFT operations (startup,
