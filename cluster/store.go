//                           _       _
// __      _____  __ ___   ___  __ _| |_ ___
// \ \ /\ / / _ \/ _` \ \ / / |/ _` | __/ _ \
//  \ V  V /  __/ (_| |\ V /| | (_| | ||  __/
//   \_/\_/ \___|\__,_| \_/ |_|\__,_|\__\___|
//
//  Copyright © 2016 - 2024 Weaviate B.V. All rights reserved.
//
//  CONTACT: hello@weaviate.io
//

package cluster

import (
	"context"
	"errors"
	"fmt"
	"net"
	"os"
	"path/filepath"
	"sync"
	"sync/atomic"
	"time"

<<<<<<< HEAD
=======
	"github.com/weaviate/weaviate/cluster/dynusers"
	"github.com/weaviate/weaviate/usecases/auth/authentication/apikey"
	"github.com/weaviate/weaviate/usecases/auth/authorization"

	"github.com/prometheus/client_golang/prometheus"
	enterrors "github.com/weaviate/weaviate/entities/errors"
	"github.com/weaviate/weaviate/usecases/cluster"

>>>>>>> c0609625
	"github.com/hashicorp/raft"
	raftbolt "github.com/hashicorp/raft-boltdb/v2"
	"github.com/prometheus/client_golang/prometheus"
	"github.com/sirupsen/logrus"

	"github.com/weaviate/weaviate/cluster/log"
	rbacRaft "github.com/weaviate/weaviate/cluster/rbac"
	"github.com/weaviate/weaviate/cluster/resolver"
	"github.com/weaviate/weaviate/cluster/schema"
	"github.com/weaviate/weaviate/cluster/types"
	enterrors "github.com/weaviate/weaviate/entities/errors"
	"github.com/weaviate/weaviate/usecases/auth/authorization"
	"github.com/weaviate/weaviate/usecases/cluster"
)

const (

	// tcpMaxPool controls how many connections we will pool
	tcpMaxPool = 3

	// tcpTimeout is used to apply I/O deadlines. For InstallSnapshot, we multiply
	// the timeout by (SnapshotSize / TimeoutScale).
	tcpTimeout = 10 * time.Second

	raftDBName = "raft.db"

	// logCacheCapacity is the maximum number of logs to cache in-memory.
	// This is used to reduce disk I/O for the recently committed entries.
	logCacheCapacity = 512

	nRetainedSnapShots = 3
)

type Config struct {
	// WorkDir is the directory RAFT will use to store config & snapshot
	WorkDir string
	// NodeID is this node id
	NodeID string
	// Host is this node host name
	Host string
	// RaftPort is used by internal RAFT communication
	RaftPort int
	// RPCPort is used by weaviate internal gRPC communication
	RPCPort int
	// RaftRPCMessageMaxSize is the maximum message sized allowed on the internal RPC communication
	// TODO: Remove Raft prefix to avoid confusion between RAFT and RPC.
	RaftRPCMessageMaxSize int

	// NodeNameToPortMap maps server names to port numbers
	NodeNameToPortMap map[string]int

	// Raft leader election related settings

	// HeartbeatTimeout specifies the time in follower state without contact
	// from a leader before we attempt an election.
	HeartbeatTimeout time.Duration
	// ElectionTimeout specifies the time in candidate state without contact
	// from a leader before we attempt an election.
	ElectionTimeout time.Duration

	// Raft snapshot related settings

	// SnapshotThreshold controls how many outstanding logs there must be before
	// we perform a snapshot. This is to prevent excessive snapshotting by
	// replaying a small set of logs instead. The value passed here is the initial
	// setting used. This can be tuned during operation using ReloadConfig.
	SnapshotThreshold uint64

	// SnapshotInterval controls how often we check if we should perform a
	// snapshot. We randomly stagger between this value and 2x this value to avoid
	// the entire cluster from performing a snapshot at once. The value passed
	// here is the initial setting used. This can be tuned during operation using
	// ReloadConfig.
	SnapshotInterval time.Duration

	// Cluster bootstrap related settings

	// BootstrapTimeout is the time a node will notify other node that it is ready to bootstrap a cluster if it can't
	// find a an existing cluster to join
	BootstrapTimeout time.Duration
	// BootstrapExpect is the number of nodes this cluster expect to receive a notify from to start bootstrapping a
	// cluster
	BootstrapExpect int

	// ConsistencyWaitTimeout is the duration we will wait for a schema version to land on that node
	ConsistencyWaitTimeout time.Duration
	NodeToAddressResolver  resolver.NodeToAddress
	// NodeSelector is the memberlist interface to RAFT
	NodeSelector cluster.NodeSelector
	Logger       *logrus.Logger
	Voter        bool

	// MetadataOnlyVoters configures the voters to store metadata exclusively, without storing any other data
	MetadataOnlyVoters bool

	// DB is the interface to the weaviate database. It is necessary so that schema changes are reflected to the DB
	DB schema.Indexer
	// Parser parses class field after deserialization
	Parser schema.Parser
	// LoadLegacySchema is responsible for loading old schema from boltDB
	LoadLegacySchema schema.LoadLegacySchema
	// SaveLegacySchema is responsible for loading new schema into boltDB
	SaveLegacySchema schema.SaveLegacySchema
	// IsLocalHost only required when running Weaviate from the console in localhost
	IsLocalHost bool

	// SentryEnabled configures the sentry integration to add internal middlewares to rpc client/server to set spans &
	// capture traces
	SentryEnabled bool

<<<<<<< HEAD
	EnableFQDNResolver bool
	FQDNResolverTLD    string
=======
	// EnableOneNodeRecovery enables the actually one node recovery logic to avoid it running all the time when
	// unnecessary
	EnableOneNodeRecovery bool
	// ForceOneNodeRecovery will force the single node recovery routine to run. This is useful if the cluster has
	// committed wrong peer configuration entry that makes it unable to obtain a quorum to start.
	// WARNING: This should be run on *actual* one node cluster only.
	ForceOneNodeRecovery bool
>>>>>>> c0609625

	// 	AuthzController to manage RBAC commands and apply it to casbin
	AuthzController authorization.Controller

	DynamicUserController apikey.DynamicUser
}

// Store is the implementation of RAFT on this local node. It will handle the local schema and RAFT operations (startup,
// bootstrap, snapshot, etc...). It ensures that a raft cluster is setup with remote node on start (either recovering
// from old state, or bootstrap itself based on the provided configuration).
type Store struct {
	cfg Config
	// log is a shorthand to the logger passed in the config to reduce the amount of indirection when logging in the
	// code
	log *logrus.Logger

	// open is set on opening the store
	open atomic.Bool
	// dbLoaded is set when the DB is loaded at startup
	dbLoaded atomic.Bool

	// raft implementation from external library
	raft          *raft.Raft
	raftResolver  types.RaftResolver
	raftTransport *raft.NetworkTransport

	// applyTimeout timeout limit the amount of time raft waits for a command to be applied
	applyTimeout time.Duration

	// raft snapshot store
	snapshotStore *raft.FileSnapshotStore

	// raft log store
	logStore *raftbolt.BoltStore

	// raft log cache
	logCache *raft.LogCache

	// cluster bootstrap related attributes
	bootstrapMutex sync.Mutex
	candidates     map[string]string
	// bootstrapped is set once the node has either bootstrapped or recovered from RAFT log entries
	bootstrapped atomic.Bool

	// schemaManager is responsible for applying changes committed by RAFT to the schema representation & querying the
	// schema
	schemaManager *schema.SchemaManager

	// authZManager is responsible for applying/querying changes committed by RAFT to the rbac representation
	authZManager *rbacRaft.Manager

	// authZManager is responsible for applying/querying changes committed by RAFT to the rbac representation
	dynUserManager *dynusers.Manager

	// lastAppliedIndexToDB represents the index of the last applied command when the store is opened.
	lastAppliedIndexToDB atomic.Uint64
	// / lastAppliedIndex index of latest update to the store
	lastAppliedIndex atomic.Uint64
}

func NewFSM(cfg Config, reg prometheus.Registerer) Store {
	schemaManager := schema.NewSchemaManager(cfg.NodeID, cfg.DB, cfg.Parser, reg, cfg.Logger)

	return Store{
		cfg:          cfg,
		log:          cfg.Logger,
		candidates:   make(map[string]string, cfg.BootstrapExpect),
		applyTimeout: time.Second * 20,
		raftResolver: resolver.NewRaft(resolver.RaftConfig{
			NodeToAddress:     cfg.NodeToAddressResolver,
			RaftPort:          cfg.RaftPort,
			IsLocalHost:       cfg.IsLocalHost,
			NodeNameToPortMap: cfg.NodeNameToPortMap,
		}),
		schemaManager:  schemaManager,
		authZManager:   rbacRaft.NewManager(cfg.AuthzController, cfg.Logger),
		dynUserManager: dynusers.NewManager(cfg.DynamicUserController, cfg.Logger),
	}
}

func (st *Store) IsVoter() bool { return st.cfg.Voter }
func (st *Store) ID() string    { return st.cfg.NodeID }

// lastIndex returns the last index in stable storage,
// either from the last log or from the last snapshot.
// this method work as a protection from applying anything was applied to the db
// by checking either raft or max(snapshot, log store) instead the db will catchup
func (st *Store) lastIndex() uint64 {
	if st.raft != nil {
		return st.raft.AppliedIndex()
	}

	l, err := st.LastAppliedCommand()
	if err != nil {
		panic(fmt.Sprintf("read log last command: %s", err.Error()))
	}
	return max(lastSnapshotIndex(st.snapshotStore), l)
}

// Open opens this store and marked as such.
// It constructs a new Raft node using the provided configuration.
// If there is any old state, such as snapshots, logs, peers, etc., all of those will be restored.
func (st *Store) Open(ctx context.Context) (err error) {
	if st.open.Load() { // store already opened
		return nil
	}
	defer func() { st.open.Store(err == nil) }()

	if err := st.init(); err != nil {
		return fmt.Errorf("initialize raft store: %w", err)
	}

	st.lastAppliedIndexToDB.Store(st.lastIndex())

	// we have to open the DB before constructing new raft in case of restore calls
	st.openDatabase(ctx)

	st.log.WithFields(logrus.Fields{
		"name":                 st.cfg.NodeID,
		"metadata_only_voters": st.cfg.MetadataOnlyVoters,
	}).Info("construct a new raft node")
	st.raft, err = raft.NewRaft(st.raftConfig(), st, st.logCache, st.logStore, st.snapshotStore, st.raftTransport)
	if err != nil {
		return fmt.Errorf("raft.NewRaft %v %w", st.raftTransport.LocalAddr(), err)
	}

	snapIndex := lastSnapshotIndex(st.snapshotStore)
	if st.lastAppliedIndexToDB.Load() == 0 && snapIndex == 0 {
		// if empty node report ready
		st.dbLoaded.Store(true)
	}

	st.lastAppliedIndex.Store(st.raft.AppliedIndex())

	st.log.WithFields(logrus.Fields{
		"raft_applied_index":                st.raft.AppliedIndex(),
		"raft_last_index":                   st.raft.LastIndex(),
		"last_store_applied_index_on_start": st.lastAppliedIndexToDB.Load(),
		"last_snapshot_index":               snapIndex,
	}).Info("raft node constructed")

	// There's no hard limit on the migration, so it should take as long as necessary.
	// However, we believe that 1 day should be more than sufficient.
	f := func() { st.onLeaderFound(time.Hour * 24) }
	enterrors.GoWrapper(f, st.log)
	return nil
}

func (st *Store) init() error {
	var err error
	if err := os.MkdirAll(st.cfg.WorkDir, 0o755); err != nil {
		return fmt.Errorf("mkdir %s: %w", st.cfg.WorkDir, err)
	}

	// log store
	st.logStore, err = raftbolt.NewBoltStore(filepath.Join(st.cfg.WorkDir, raftDBName))
	if err != nil {
		return fmt.Errorf("bolt db: %w", err)
	}

	// log cache
	st.logCache, err = raft.NewLogCache(logCacheCapacity, st.logStore)
	if err != nil {
		return fmt.Errorf("log cache: %w", err)
	}

	// file snapshot store
	st.snapshotStore, err = raft.NewFileSnapshotStore(st.cfg.WorkDir, nRetainedSnapShots, os.Stdout)
	if err != nil {
		return fmt.Errorf("file snapshot store: %w", err)
	}

	// tcp transport
	address := fmt.Sprintf("%s:%d", st.cfg.Host, st.cfg.RaftPort)
	tcpAddr, err := net.ResolveTCPAddr("tcp", address)
	if err != nil {
		return fmt.Errorf("net.resolve tcp address=%v: %w", address, err)
	}

	st.raftTransport, err = st.raftResolver.NewTCPTransport(address, tcpAddr, tcpMaxPool, tcpTimeout, st.log)
	if err != nil {
		return fmt.Errorf("raft transport address=%v tcpAddress=%v maxPool=%v timeOut=%v: %w", address, tcpAddr, tcpMaxPool, tcpTimeout, err)
	}
	st.log.WithFields(logrus.Fields{
		"address":    address,
		"tcpMaxPool": tcpMaxPool,
		"tcpTimeout": tcpTimeout,
	}).Info("tcp transport")

	return err
}

// onLeaderFound execute specific tasks when the leader is detected
func (st *Store) onLeaderFound(timeout time.Duration) {
	t := time.NewTicker(time.Second)
	defer t.Stop()
	for range t.C {

		if leader := st.Leader(); leader != "" {
			st.log.WithField("address", leader).Info("current Leader")
		} else {
			continue
		}

		// migrate from old non raft schema to the new schema
		migrate := func() error {
			legacySchema, err := st.cfg.LoadLegacySchema()
			if err != nil {
				return fmt.Errorf("load schema: %w", err)
			}

			// If the legacy schema is empty we can abort early
			if len(legacySchema) == 0 {
				st.log.Info("legacy schema is empty, nothing to migrate")
				return nil
			}

			// serialize snapshot
			b, c, err := schema.LegacySnapshot(st.cfg.NodeID, legacySchema)
			if err != nil {
				return fmt.Errorf("create snapshot: %w", err)
			}
			b.Index = st.raft.LastIndex()
			b.Term = 1
			if err := st.raft.Restore(b, c, timeout); err != nil {
				return fmt.Errorf("raft restore: %w", err)
			}
			return nil
		}

		// Only leader can restore the old schema
		if st.IsLeader() && st.schemaManager.NewSchemaReader().Len() == 0 && st.cfg.LoadLegacySchema != nil {
			st.log.Info("starting migration from old schema")
			if err := migrate(); err != nil {
				st.log.WithError(err).Error("migrate from old schema")
			} else {
				st.log.Info("migration from the old schema has been successfully completed")
			}
		}
		return
	}
}

// StoreSchemaV1() is responsible for saving new schema (RAFT) to boltDB
func (st *Store) StoreSchemaV1() error {
	return st.cfg.SaveLegacySchema(st.schemaManager.NewSchemaReader().States())
}

func (st *Store) Close(ctx context.Context) error {
	if !st.open.Load() {
		return nil
	}

	// transfer leadership: it stops accepting client requests, ensures
	// the target server is up to date and initiates the transfer
	if st.IsLeader() {
		st.log.Info("transferring leadership to another server")
		if err := st.raft.LeadershipTransfer().Error(); err != nil {
			st.log.WithError(err).Error("transferring leadership")
		} else {
			st.log.Info("successfully transferred leadership to another server")
		}
	}

	if err := st.raft.Shutdown().Error(); err != nil {
		return err
	}

	st.open.Store(false)

	st.log.Info("closing raft-net ...")
	if err := st.raftTransport.Close(); err != nil {
		// it's not that fatal if we weren't able to close
		// the transport, that's why just warn
		st.log.WithError(err).Warn("close raft-net")
	}

	st.log.Info("closing log store ...")
	if err := st.logStore.Close(); err != nil {
		return fmt.Errorf("close log store: %w", err)
	}

	st.log.Info("closing data store ...")
	if err := st.schemaManager.Close(ctx); err != nil {
		return fmt.Errorf(" close database: %w", err)
	}

	return nil
}

func (st *Store) SetDB(db schema.Indexer) { st.schemaManager.SetIndexer(db) }

func (st *Store) Ready() bool {
	return st.open.Load() && st.dbLoaded.Load() && st.Leader() != ""
}

// WaitToLoadDB waits for the DB to be loaded. The DB might be first loaded
// after RAFT is in a healthy state, which is when the leader has been elected and there
// is consensus on the log.
func (st *Store) WaitToRestoreDB(ctx context.Context, period time.Duration, close chan struct{}) error {
	t := time.NewTicker(period)
	defer t.Stop()
	for {
		select {
		case <-close:
			return nil
		case <-ctx.Done():
			return ctx.Err()
		case <-t.C:
			if st.dbLoaded.Load() {
				return nil
			} else {
				st.log.Info("waiting for database to be restored")
			}
		}
	}
}

// WaitForAppliedIndex waits until the update with the given version is propagated to this follower node
func (st *Store) WaitForAppliedIndex(ctx context.Context, period time.Duration, version uint64) error {
	if idx := st.lastAppliedIndex.Load(); idx >= version {
		return nil
	}
	ctx, cancel := context.WithTimeout(ctx, st.cfg.ConsistencyWaitTimeout)
	defer cancel()
	ticker := time.NewTicker(period)
	defer ticker.Stop()
	var idx uint64
	for {
		select {
		case <-ctx.Done():
			return fmt.Errorf("%w: version got=%d  want=%d", types.ErrDeadlineExceeded, idx, version)
		case <-ticker.C:
			if idx = st.lastAppliedIndex.Load(); idx >= version {
				return nil
			} else {
				st.log.WithFields(logrus.Fields{
					"got":  idx,
					"want": version,
				}).Debug("wait for update version")
			}
		}
	}
}

// IsLeader returns whether this node is the leader of the cluster
func (st *Store) IsLeader() bool {
	return st.raft != nil && st.raft.State() == raft.Leader
}

// SchemaReader returns a SchemaReader from the underlying schema manager using a wait function that will make it wait
// for a raft log entry to be applied in the FSM Store before authorizing the read to continue.
func (st *Store) SchemaReader() schema.SchemaReader {
	f := func(ctx context.Context, version uint64) error {
		return st.WaitForAppliedIndex(ctx, time.Millisecond*50, version)
	}
	return st.schemaManager.NewSchemaReaderWithWaitFunc(f)
}

// Stats returns internal statistics from this store, for informational/debugging purposes only.
//
// The statistics directly from raft are nested under the "raft" key. If the raft statistics are
// not yet available, then the "raft" key will not exist.
// See https://pkg.go.dev/github.com/hashicorp/raft#Raft.Stats for the default raft stats.
//
// The values of "leader_address" and "leader_id" are the respective address/ID for the current
// leader of the cluster. They may be empty strings if there is no current leader or the leader is
// unknown.
//
// The value of "ready" indicates whether this store is ready, see Store.Ready.
//
// The value of "is_voter" indicates whether this store is a voter, see Store.IsVoter.
//
// The value of "open" indicates whether this store is open, see Store.open.
//
// The value of "bootstrapped" indicates whether this store has completed bootstrapping,
// see Store.bootstrapped.
//
// The value of "candidates" is a map[string]string of the current candidates IDs/addresses,
// see Store.candidates.
//
// The value of "last_store_log_applied_index" is the index of the last applied command found when
// the store was opened, see Store.lastAppliedIndexToDB.
//
// The value of "last_applied_index" is the index of the latest update to the store,
// see Store.lastAppliedIndex.
//
// The value of "db_loaded" indicates whether the DB has finished loading, see Store.dbLoaded.
//
// Since this is for information/debugging we want to avoid enforcing unnecessary restrictions on
// what can go in these stats, thus we're returning map[string]any. However, any values added to
// this map should be able to be JSON encoded.
func (st *Store) Stats() map[string]any {
	stats := make(map[string]any)

	// Add custom stats for this store
	currentLeaderAddress, currentLeaderID := st.LeaderWithID()
	stats["id"] = st.cfg.NodeID
	stats["leader_address"] = currentLeaderAddress
	stats["leader_id"] = currentLeaderID
	stats["ready"] = st.Ready()
	stats["is_voter"] = st.IsVoter()
	stats["open"] = st.open.Load()
	stats["bootstrapped"] = st.bootstrapped.Load()
	stats["candidates"] = st.candidates
	stats["last_store_log_applied_index"] = st.lastAppliedIndexToDB.Load()
	stats["last_applied_index"] = st.lastIndex()
	stats["db_loaded"] = st.dbLoaded.Load()

	// If the raft stats exist, add them as a nested map
	if st.raft != nil {
		stats["raft"] = st.raft.Stats()
		// add the servers information
		var servers []map[string]any
		if cf := st.raft.GetConfiguration(); cf.Error() == nil {
			servers = make([]map[string]any, len(cf.Configuration().Servers))
			for i, server := range cf.Configuration().Servers {
				servers[i] = map[string]any{
					"id":       server.ID,
					"address":  server.Address,
					"suffrage": server.Suffrage,
				}
			}
			stats["raft_latest_configuration_servers"] = servers
		}
	}

	return stats
}

// Leader is used to return the current leader address.
// It may return empty strings if there is no current leader or the leader is unknown.
func (st *Store) Leader() string {
	if st.raft == nil {
		return ""
	}
	add, _ := st.raft.LeaderWithID()
	return string(add)
}

func (st *Store) LeaderWithID() (raft.ServerAddress, raft.ServerID) {
	if st.raft == nil {
		return "", ""
	}
	return st.raft.LeaderWithID()
}

func (st *Store) assertFuture(fut raft.IndexFuture) error {
	if err := fut.Error(); err != nil && errors.Is(err, raft.ErrNotLeader) {
		return types.ErrNotLeader
	} else {
		return err
	}
}

func (st *Store) raftConfig() *raft.Config {
	cfg := raft.DefaultConfig()
	if st.cfg.HeartbeatTimeout > 0 {
		cfg.HeartbeatTimeout = st.cfg.HeartbeatTimeout
	}
	if st.cfg.ElectionTimeout > 0 {
		cfg.ElectionTimeout = st.cfg.ElectionTimeout
	}
	if st.cfg.SnapshotInterval > 0 {
		cfg.SnapshotInterval = st.cfg.SnapshotInterval
	}
	if st.cfg.SnapshotThreshold > 0 {
		cfg.SnapshotThreshold = st.cfg.SnapshotThreshold
	}

	cfg.LocalID = raft.ServerID(st.cfg.NodeID)
	cfg.LogLevel = st.cfg.Logger.GetLevel().String()

	logger := log.NewHCLogrusLogger("raft", st.log)
	cfg.Logger = logger

	return cfg
}

func (st *Store) openDatabase(ctx context.Context) {
	if st.dbLoaded.Load() {
		return
	}

	if st.cfg.MetadataOnlyVoters {
		st.log.Info("Not loading local DB as the node is metadata only")
	} else {
		st.log.Info("loading local db")
		if err := st.schemaManager.Load(ctx, st.cfg.NodeID); err != nil {
			st.log.WithError(err).Error("cannot restore database")
			panic("error restoring database")
		}
		st.log.Info("local DB successfully loaded")
	}

	st.log.WithField("n", st.schemaManager.NewSchemaReader().Len()).Info("schema manager loaded")
}

// reloadDBFromSchema() it will be called from two places Restore(), Apply()
// on constructing raft.NewRaft(..) the raft lib. will
// call Restore() first to restore from snapshots if there is any and
// then later will call Apply() on any new committed log
func (st *Store) reloadDBFromSchema() {
	if !st.cfg.MetadataOnlyVoters {
		st.schemaManager.ReloadDBFromSchema()
	} else {
		st.log.Info("skipping reload DB from schema as the node is metadata only")
	}
	st.dbLoaded.Store(true)

	// in this path it means it was called from Apply()
	// or forced Restore()
	if st.raft != nil {
		// we don't update lastAppliedIndexToDB if not a restore
		return
	}

	// restore requests from snapshots before init new RAFT node
	lastLogApplied, err := st.LastAppliedCommand()
	if err != nil {
		st.log.WithField("error", err).Warn("can't detect the last applied command, setting the lastLogApplied to 0")
	}
	st.lastAppliedIndexToDB.Store(max(lastSnapshotIndex(st.snapshotStore), lastLogApplied))
}

type Response struct {
	Error   error
	Version uint64
}

var _ raft.FSM = &Store{}

func lastSnapshotIndex(ss *raft.FileSnapshotStore) uint64 {
	ls, err := ss.List()
	if err != nil || len(ls) == 0 {
		return 0
	}
	return ls[0].Index
}<|MERGE_RESOLUTION|>--- conflicted
+++ resolved
@@ -22,8 +22,6 @@
 	"sync/atomic"
 	"time"
 
-<<<<<<< HEAD
-=======
 	"github.com/weaviate/weaviate/cluster/dynusers"
 	"github.com/weaviate/weaviate/usecases/auth/authentication/apikey"
 	"github.com/weaviate/weaviate/usecases/auth/authorization"
@@ -32,7 +30,6 @@
 	enterrors "github.com/weaviate/weaviate/entities/errors"
 	"github.com/weaviate/weaviate/usecases/cluster"
 
->>>>>>> c0609625
 	"github.com/hashicorp/raft"
 	raftbolt "github.com/hashicorp/raft-boltdb/v2"
 	"github.com/prometheus/client_golang/prometheus"
@@ -142,19 +139,6 @@
 	// SentryEnabled configures the sentry integration to add internal middlewares to rpc client/server to set spans &
 	// capture traces
 	SentryEnabled bool
-
-<<<<<<< HEAD
-	EnableFQDNResolver bool
-	FQDNResolverTLD    string
-=======
-	// EnableOneNodeRecovery enables the actually one node recovery logic to avoid it running all the time when
-	// unnecessary
-	EnableOneNodeRecovery bool
-	// ForceOneNodeRecovery will force the single node recovery routine to run. This is useful if the cluster has
-	// committed wrong peer configuration entry that makes it unable to obtain a quorum to start.
-	// WARNING: This should be run on *actual* one node cluster only.
-	ForceOneNodeRecovery bool
->>>>>>> c0609625
 
 	// 	AuthzController to manage RBAC commands and apply it to casbin
 	AuthzController authorization.Controller
