--- conflicted
+++ resolved
@@ -264,7 +264,6 @@
 	return count, nil
 }
 
-<<<<<<< HEAD
 func (m *metaClass) UpdateTenantsProcess(nodeID string, req *command.TenantProcessRequest, v uint64) error {
 	m.Lock()
 	defer m.Unlock()
@@ -306,10 +305,7 @@
 	return nil
 }
 
-func (m *metaClass) UpdateTenants(nodeID string, req *command.UpdateTenantsRequest, v uint64) error {
-=======
 func (m *metaClass) UpdateTenants(nodeID string, req *command.UpdateTenantsRequest, v uint64) (map[string]int, error) {
->>>>>>> d5c213d4
 	m.Lock()
 	defer m.Unlock()
 
@@ -322,27 +318,17 @@
 	// If the activity status is changed we will deep copy the tenant and update the status
 	missingShards := []string{}
 	writeIndex := 0
-<<<<<<< HEAD
 	for i, requestTenant := range req.Tenants {
-		schemaTenant, ok := m.Sharding.Physical[requestTenant.Name]
-=======
-	for _, requestTenant := range req.Tenants {
 		oldTenant, ok := m.Sharding.Physical[requestTenant.Name]
->>>>>>> d5c213d4
 		// If we can't find the shard add it to missing shards to error later
 		if !ok {
 			missingShards = append(missingShards, requestTenant.Name)
 			continue
 		}
-<<<<<<< HEAD
 
 		// validate status
-		switch schemaTenant.ActivityStatus() {
+		switch oldTenant.ActivityStatus() {
 		case req.Tenants[i].Status:
-=======
-		// If the status is currently the same as the one requested just ignore
-		if oldTenant.ActivityStatus() == requestTenant.Status {
->>>>>>> d5c213d4
 			continue
 		case types.TenantActivityStatusFREEZING:
 			// ignore multiple freezing
@@ -364,32 +350,27 @@
 			}
 		}
 
-		existedSharedFrozen := schemaTenant.ActivityStatus() == models.TenantActivityStatusFROZEN || schemaTenant.ActivityStatus() == models.TenantActivityStatusFREEZING
+		existedSharedFrozen := oldTenant.ActivityStatus() == models.TenantActivityStatusFROZEN || oldTenant.ActivityStatus() == models.TenantActivityStatusFREEZING
 		requestedToFrozen := requestTenant.Status == models.TenantActivityStatusFROZEN
 
 		switch {
 		case existedSharedFrozen && !requestedToFrozen:
-			if err := m.unfreeze(nodeID, i, req, &schemaTenant); err != nil {
-				return err
+			if err := m.unfreeze(nodeID, i, req, &oldTenant); err != nil {
+				return sc, err
 			}
 			if req.Tenants[i] != nil {
 				requestTenant.Status = req.Tenants[i].Status
 			}
 
 		case requestedToFrozen && !existedSharedFrozen:
-			m.freeze(i, req, schemaTenant)
+			m.freeze(i, req, oldTenant)
 		default:
 			// do nothing
 		}
 
-<<<<<<< HEAD
-		schemaTenant = schemaTenant.DeepCopy()
-		schemaTenant.Status = requestTenant.Status
-
-=======
 		newTenant := oldTenant.DeepCopy()
 		newTenant.Status = requestTenant.Status
->>>>>>> d5c213d4
+
 		// Update the schema tenant representation with the deep copy (necessary as the initial is a shallow copy from
 		// the map read
 		m.Sharding.Physical[oldTenant.Name] = newTenant
