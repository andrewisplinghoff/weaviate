{
  "@context": "",
  "version": "0.0.1",
  "type": "action",
  "name": "weaviate demo actions schema",
  "maintainer": "yourfriends@weaviate.com",
  "classes": [
    {
      "class": "Flight",
      "description": "An airline flight",
      "properties": [
        {
          "name": "aircraft",
          "@dataType": ["Aircraft"],
          "description": "The kind of aircraft"
        },
        {
          "name": "arrivalAirport",
          "@dataType": ["Airport"],
          "description": "The airport where the flight terminates"
        },
        {
          "name": "departureAirport",
          "@dataType": ["Airport"],
          "description": "The airport where the flight originates."
        },
        {
          "name": "flightNumber",
          "@dataType": ["string"],
          "description": "The unique identifier for a flight"
        },
        {
          "name": "date",
          "@dataType": ["date"],
          "description": "The date the person is moving"
        },
        {
          "name": "estimatedFlightDuration",
          "@dataType": ["number"],
          "description": "The estimated time in minutes the flight will take"
        },
        {
          "name": "numberOfPassengers",
          "@dataType": ["int"],
          "description": "Total number of passengers"
        },
        {
          "name": "isDelayed",
          "@dataType": ["boolean"],
          "description": "True if the flight is delayed"
        }
      ]
    },
    {
      "class": "BuyAction",
      "description": "An agent buys an object, product, or service from a seller for a price.",
      "properties": [
        {
          "name": "seller",
          "@dataType": ["Airline", "Person"],
          "description": "The seller of the thing",
          "keywords": [
            {"keyword": "sale", "weight": 0.5},
            {"keyword": "person", "weight": 0.5}
          ]
        },
        {
          "name": "price",
          "@dataType": ["number"],
          "description": "The offer price of a product"
        },
        {
          "name": "buyer",
          "@dataType": ["Person"],
          "description": "The buyer of the good",
          "keywords": [
            {"keyword": "buy", "weight": 0.5},
            {"keyword": "person", "weight": 0.5}
          ]
        }
      ]
<<<<<<< HEAD
=======
    },
    {
      "class": "Event",
      "description": "Event is used to replicate bugs and prevent regressions for the fixes mentioned in gh-824",
      "properties": [
        {
          "name": "name",
          "@dataType": ["string"],
          "description": "The name of the event"
        },
        {
          "name": "description",
          "@dataType": ["text"],
          "description": "The description of the event"
        }
      ]
>>>>>>> b10d139b
    }
  ]
}<|MERGE_RESOLUTION|>--- conflicted
+++ resolved
@@ -79,8 +79,6 @@
           ]
         }
       ]
-<<<<<<< HEAD
-=======
     },
     {
       "class": "Event",
@@ -97,7 +95,6 @@
           "description": "The description of the event"
         }
       ]
->>>>>>> b10d139b
     }
   ]
 }