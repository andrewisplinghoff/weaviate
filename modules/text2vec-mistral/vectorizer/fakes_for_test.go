//                           _       _
// __      _____  __ ___   ___  __ _| |_ ___
// \ \ /\ / / _ \/ _` \ \ / / |/ _` | __/ _ \
//  \ V  V /  __/ (_| |\ V /| | (_| | ||  __/
//   \_/\_/ \___|\__,_| \_/ |_|\__,_|\__\___|
//
//  Copyright © 2016 - 2024 Weaviate B.V. All rights reserved.
//
//  CONTACT: hello@weaviate.io
//

package vectorizer

import (
	"context"
	"fmt"
	"strconv"
	"strings"
	"time"

	"github.com/weaviate/weaviate/entities/moduletools"
	"github.com/weaviate/weaviate/usecases/modulecomponents"
)

type fakeBatchClient struct {
	defaultResetRate int
}

func (c *fakeBatchClient) Vectorize(ctx context.Context,
	text []string, cfg moduletools.ClassConfig,
) (*modulecomponents.VectorizationResult, *modulecomponents.RateLimits, int, error) {
	if c.defaultResetRate == 0 {
		c.defaultResetRate = 60
	}

	vectors := make([][]float32, len(text))
	errors := make([]error, len(text))
	rateLimit := &modulecomponents.RateLimits{RemainingTokens: 100, RemainingRequests: 100, LimitTokens: 200, ResetTokens: time.Now().Add(time.Duration(c.defaultResetRate) * time.Second), ResetRequests: time.Now().Add(time.Duration(c.defaultResetRate) * time.Second)}
	for i := range text {
		if len(text[i]) >= len("error ") && text[i][:6] == "error " {
			errors[i] = fmt.Errorf(text[i][6:])
			continue
		}

		req := len("requests ")
		if len(text[i]) >= req && text[i][:req] == "requests " {
			reqs, _ := strconv.Atoi(strings.Split(text[i][req:], " ")[0])
			rateLimit.RemainingRequests = reqs
			rateLimit.LimitRequests = 2 * reqs
		}

		if len(text[i]) >= len("wait ") && text[i][:5] == "wait " {
			wait, _ := strconv.Atoi(text[i][5:])
			time.Sleep(time.Duration(wait) * time.Millisecond)
		}
		vectors[i] = []float32{0, 1, 2, 3}
	}

	return &modulecomponents.VectorizationResult{
		Vector:     vectors,
		Dimensions: 4,
		Text:       text,
		Errors:     errors,
	}, rateLimit, 0, nil
}

func (c *fakeBatchClient) VectorizeQuery(ctx context.Context,
	text []string, cfg moduletools.ClassConfig,
) (*modulecomponents.VectorizationResult, error) {
	return &modulecomponents.VectorizationResult{
		Vector:     [][]float32{{0.1, 1.1, 2.1, 3.1}},
		Dimensions: 4,
		Text:       text,
	}, nil
}

func (c *fakeBatchClient) GetVectorizerRateLimit(ctx context.Context, cfg moduletools.ClassConfig) *modulecomponents.RateLimits {
	return &modulecomponents.RateLimits{RemainingTokens: 100, RemainingRequests: 100, LimitTokens: 200, ResetTokens: time.Now().Add(time.Duration(c.defaultResetRate) * time.Second), ResetRequests: time.Now().Add(time.Duration(c.defaultResetRate) * time.Second)}
}

func (c *fakeBatchClient) GetApiKeyHash(ctx context.Context, cfg moduletools.ClassConfig) [32]byte {
	return [32]byte{}
}

func (c *fakeBatchClient) HasTokenLimit() bool { return false }

<<<<<<< HEAD
func (c *fakeBatchClient) ReturnsRateLimit() bool { return false }
=======
func (v *fakeBatchClient) ReturnsRateLimit() bool { return false }
>>>>>>> 91e0db30

type fakeClassConfig struct {
	classConfig           map[string]interface{}
	vectorizeClassName    bool
	vectorizePropertyName bool
	skippedProperty       string
	excludedProperty      string
	// module specific settings
	Model   string
	baseURL string
}

func (f fakeClassConfig) PropertyIndexed(property string) bool {
	return !((property == f.skippedProperty) || (property == f.excludedProperty))
}

func (f fakeClassConfig) Class() map[string]interface{} {
	classSettings := map[string]interface{}{
		"vectorizeClassName": f.vectorizeClassName,
		"model":              f.Model,
		"baseURL":            f.baseURL,
	}
	return classSettings
}

func (f fakeClassConfig) ClassByModuleName(moduleName string) map[string]interface{} {
	return f.classConfig
}

func (f fakeClassConfig) Property(propName string) map[string]interface{} {
	if propName == f.skippedProperty {
		return map[string]interface{}{
			"skip": true,
		}
	}
	if propName == f.excludedProperty {
		return map[string]interface{}{
			"vectorizePropertyName": false,
		}
	}
	if f.vectorizePropertyName {
		return map[string]interface{}{
			"vectorizePropertyName": true,
		}
	}
	return nil
}

func (f fakeClassConfig) Tenant() string {
	return ""
}

func (f fakeClassConfig) TargetVector() string {
	return ""
}

func (f fakeClassConfig) VectorizeClassName() bool {
	return f.classConfig["vectorizeClassName"].(bool)
}

func (f fakeClassConfig) VectorizePropertyName(propertyName string) bool {
	return f.vectorizePropertyName
}

func (f fakeClassConfig) Properties() []string {
	return nil
}<|MERGE_RESOLUTION|>--- conflicted
+++ resolved
@@ -84,11 +84,7 @@
 
 func (c *fakeBatchClient) HasTokenLimit() bool { return false }
 
-<<<<<<< HEAD
 func (c *fakeBatchClient) ReturnsRateLimit() bool { return false }
-=======
-func (v *fakeBatchClient) ReturnsRateLimit() bool { return false }
->>>>>>> 91e0db30
 
 type fakeClassConfig struct {
 	classConfig           map[string]interface{}
