--- conflicted
+++ resolved
@@ -869,7 +869,6 @@
 	}
 }
 
-<<<<<<< HEAD
 func TestEnvironmentHNSWAcornFilterRatio(t *testing.T) {
 	factors := []struct {
 		name        string
@@ -883,7 +882,24 @@
 		{"min", []string{"1.0"}, 1.0, false},
 		{"negative", []string{"-1.2"}, -1.0, true},
 		{"too large", []string{"1.2"}, -1.0, true},
-=======
+	}
+	for _, tt := range factors {
+		t.Run(tt.name, func(t *testing.T) {
+			if len(tt.value) == 1 {
+				t.Setenv("HNSW_ACORN_FILTER_RATIO", tt.value[0])
+			}
+			conf := Config{}
+			err := FromEnv(&conf)
+
+			if tt.expectedErr {
+				require.NotNil(t, err)
+			} else {
+				require.Equal(t, tt.expected, conf.HNSWAcornFilterRatio)
+			}
+		})
+	}
+}
+
 func TestEnvironmentPersistenceMinMMapSize(t *testing.T) {
 	factors := []struct {
 		name        string
@@ -897,28 +913,19 @@
 		{"not given", []string{}, DefaultPersistenceMinMMapSize, false},
 		{"invalid factor", []string{"-1"}, -1, true},
 		{"not parsable", []string{"I'm not a number"}, -1, true},
->>>>>>> 15cdd55e
-	}
-	for _, tt := range factors {
-		t.Run(tt.name, func(t *testing.T) {
-			if len(tt.value) == 1 {
-<<<<<<< HEAD
-				t.Setenv("HNSW_ACORN_FILTER_RATIO", tt.value[0])
-=======
+	}
+	for _, tt := range factors {
+		t.Run(tt.name, func(t *testing.T) {
+			if len(tt.value) == 1 {
 				t.Setenv("PERSISTENCE_MIN_MMAP_SIZE", tt.value[0])
->>>>>>> 15cdd55e
-			}
-			conf := Config{}
-			err := FromEnv(&conf)
-
-			if tt.expectedErr {
-				require.NotNil(t, err)
-			} else {
-<<<<<<< HEAD
-				require.Equal(t, tt.expected, conf.HNSWAcornFilterRatio)
-=======
+			}
+			conf := Config{}
+			err := FromEnv(&conf)
+
+			if tt.expectedErr {
+				require.NotNil(t, err)
+			} else {
 				require.Equal(t, tt.expected, conf.Persistence.MinMMapSize)
->>>>>>> 15cdd55e
 			}
 		})
 	}
