//                           _       _
// __      _____  __ ___   ___  __ _| |_ ___
// \ \ /\ / / _ \/ _` \ \ / / |/ _` | __/ _ \
//  \ V  V /  __/ (_| |\ V /| | (_| | ||  __/
//   \_/\_/ \___|\__,_| \_/ |_|\__,_|\__\___|
//
//  Copyright © 2016 - 2024 Weaviate B.V. All rights reserved.
//
//  CONTACT: hello@weaviate.io
//

package config

import (
	"encoding/json"
	"fmt"
	"math"
	"os"
	"regexp"
	"strings"
	"time"

	"github.com/go-openapi/swag"
	"github.com/pkg/errors"
	"github.com/sirupsen/logrus"
	"github.com/weaviate/weaviate/deprecations"
	"github.com/weaviate/weaviate/entities/replication"
	"github.com/weaviate/weaviate/entities/schema"
	"github.com/weaviate/weaviate/entities/vectorindex/common"
	"github.com/weaviate/weaviate/usecases/cluster"
	"github.com/weaviate/weaviate/usecases/monitoring"
	"gopkg.in/yaml.v2"
)

// ServerVersion is set when the misc handlers are setup.
// When misc handlers are setup, the entire swagger spec
// is already being parsed for the server version. This is
// a good time for us to set ServerVersion, so that the
// spec only needs to be parsed once.
var ServerVersion string

// GitHash keeps the current git hash commit information
var GitHash = "unknown"

// DefaultConfigFile is the default file when no config file is provided
const DefaultConfigFile string = "./weaviate.conf.json"

// DefaultCleanupIntervalSeconds can be overwritten on a per-class basis
const DefaultCleanupIntervalSeconds = int64(60)

const (
	// These BM25 tuning params can be overwritten on a per-class basis
	DefaultBM25k1 = float32(1.2)
	DefaultBM25b  = float32(0.75)
)

const (
	DefaultMaxImportGoroutinesFactor = float64(1.5)

	DefaultDiskUseWarningPercentage  = uint64(80)
	DefaultDiskUseReadonlyPercentage = uint64(90)
	DefaultMemUseWarningPercentage   = uint64(80)
	// TODO: off by default for now, to make sure
	//       the measurement is reliable. once
	//       confirmed, we can set this to 90
	DefaultMemUseReadonlyPercentage = uint64(0)
)

// Flags are input options
type Flags struct {
	ConfigFile string `long:"config-file" description:"path to config file (default: ./weaviate.conf.json)"`

	RaftPort               int      `long:"raft-port" description:"the port used by Raft for inter-node communication"`
	RaftInternalRPCPort    int      `long:"raft-internal-rpc-port" description:"the port used for internal RPCs within the cluster"`
	RaftRPCMessageMaxSize  int      `long:"raft-rpc-message-max-size" description:"maximum internal raft grpc message size in bytes, defaults to 1073741824"`
	RaftJoin               []string `long:"raft-join" description:"a comma-separated list of server addresses to join on startup. Each element needs to be in the form NODE_NAME[:NODE_PORT]. If NODE_PORT is not present, raft-internal-rpc-port default value will be used instead"`
	RaftBootstrapTimeout   int      `long:"raft-bootstrap-timeout" description:"the duration for which the raft bootstrap procedure will wait for each node in raft-join to be reachable"`
	RaftBootstrapExpect    int      `long:"raft-bootstrap-expect" description:"specifies the number of server nodes to wait for before bootstrapping the cluster"`
	RaftHeartbeatTimeout   int      `long:"raft-heartbeat-timeout" description:"raft heartbeat timeout"`
	RaftElectionTimeout    int      `long:"raft-election-timeout" description:"raft election timeout"`
	RaftSnapshotThreshold  int      `long:"raft-snap-threshold" description:"number of outstanding log entries before performing a snapshot"`
	RaftSnapshotInterval   int      `long:"raft-snap-interval" description:"controls how often raft checks if it should perform a snapshot"`
	RaftMetadataOnlyVoters bool     `long:"raft-metadata-only-voters" description:"configures the voters to store metadata exclusively, without storing any other data"`
}

// Config outline of the config file
type Config struct {
	Name                                string                   `json:"name" yaml:"name"`
	Debug                               bool                     `json:"debug" yaml:"debug"`
	QueryDefaults                       QueryDefaults            `json:"query_defaults" yaml:"query_defaults"`
	QueryMaximumResults                 int64                    `json:"query_maximum_results" yaml:"query_maximum_results"`
	QueryNestedCrossReferenceLimit      int64                    `json:"query_nested_cross_reference_limit" yaml:"query_nested_cross_reference_limit"`
	Contextionary                       Contextionary            `json:"contextionary" yaml:"contextionary"`
	Authentication                      Authentication           `json:"authentication" yaml:"authentication"`
	Authorization                       Authorization            `json:"authorization" yaml:"authorization"`
	Origin                              string                   `json:"origin" yaml:"origin"`
	Persistence                         Persistence              `json:"persistence" yaml:"persistence"`
	DefaultVectorizerModule             string                   `json:"default_vectorizer_module" yaml:"default_vectorizer_module"`
	DefaultVectorDistanceMetric         string                   `json:"default_vector_distance_metric" yaml:"default_vector_distance_metric"`
	EnableModules                       string                   `json:"enable_modules" yaml:"enable_modules"`
	ModulesPath                         string                   `json:"modules_path" yaml:"modules_path"`
	ModuleHttpClientTimeout             time.Duration            `json:"modules_client_timeout" yaml:"modules_client_timeout"`
	AutoSchema                          AutoSchema               `json:"auto_schema" yaml:"auto_schema"`
	Cluster                             cluster.Config           `json:"cluster" yaml:"cluster"`
	Replication                         replication.GlobalConfig `json:"replication" yaml:"replication"`
	Monitoring                          monitoring.Config        `json:"monitoring" yaml:"monitoring"`
	GRPC                                GRPC                     `json:"grpc" yaml:"grpc"`
	Profiling                           Profiling                `json:"profiling" yaml:"profiling"`
	ResourceUsage                       ResourceUsage            `json:"resource_usage" yaml:"resource_usage"`
	MaxImportGoroutinesFactor           float64                  `json:"max_import_goroutine_factor" yaml:"max_import_goroutine_factor"`
	MaximumConcurrentGetRequests        int                      `json:"maximum_concurrent_get_requests" yaml:"maximum_concurrent_get_requests"`
	TrackVectorDimensions               bool                     `json:"track_vector_dimensions" yaml:"track_vector_dimensions"`
	ReindexVectorDimensionsAtStartup    bool                     `json:"reindex_vector_dimensions_at_startup" yaml:"reindex_vector_dimensions_at_startup"`
	DisableLazyLoadShards               bool                     `json:"disable_lazy_load_shards" yaml:"disable_lazy_load_shards"`
	RecountPropertiesAtStartup          bool                     `json:"recount_properties_at_startup" yaml:"recount_properties_at_startup"`
	ReindexSetToRoaringsetAtStartup     bool                     `json:"reindex_set_to_roaringset_at_startup" yaml:"reindex_set_to_roaringset_at_startup"`
	IndexMissingTextFilterableAtStartup bool                     `json:"index_missing_text_filterable_at_startup" yaml:"index_missing_text_filterable_at_startup"`
	DisableGraphQL                      bool                     `json:"disable_graphql" yaml:"disable_graphql"`
	AvoidMmap                           bool                     `json:"avoid_mmap" yaml:"avoid_mmap"`
	CORS                                CORS                     `json:"cors" yaml:"cors"`
	DisableTelemetry                    bool                     `json:"disable_telemetry" yaml:"disable_telemetry"`
<<<<<<< HEAD

	// Raft Specific configuration
	// TODO-RAFT: Do we want to be able to specify these with config file as well ?
	Raft Raft
=======
	HNSWStartupWaitForVectorCache       bool                     `json:"hnsw_startup_wait_for_vector_cache" yaml:"hnsw_startup_wait_for_vector_cache"`
>>>>>>> 73288982
}

type moduleProvider interface {
	ValidateVectorizer(moduleName string) error
}

// Validate the non-nested parameters. Nested objects must provide their own
// validation methods
func (c Config) Validate(modProv moduleProvider) error {
	if err := c.validateDefaultVectorizerModule(modProv); err != nil {
		return errors.Wrap(err, "default vectorizer module")
	}

	if err := c.validateDefaultVectorDistanceMetric(); err != nil {
		return errors.Wrap(err, "default vector distance metric")
	}

	return nil
}

func (c Config) validateDefaultVectorizerModule(modProv moduleProvider) error {
	if c.DefaultVectorizerModule == VectorizerModuleNone {
		return nil
	}

	return modProv.ValidateVectorizer(c.DefaultVectorizerModule)
}

func (c Config) validateDefaultVectorDistanceMetric() error {
	switch c.DefaultVectorDistanceMetric {
	case "", common.DistanceCosine, common.DistanceDot, common.DistanceL2Squared, common.DistanceManhattan, common.DistanceHamming:
		return nil
	default:
		return fmt.Errorf("must be one of [\"cosine\", \"dot\", \"l2-squared\", \"manhattan\",\"hamming\"]")
	}
}

type AutoSchema struct {
	Enabled       bool   `json:"enabled" yaml:"enabled"`
	DefaultString string `json:"defaultString" yaml:"defaultString"`
	DefaultNumber string `json:"defaultNumber" yaml:"defaultNumber"`
	DefaultDate   string `json:"defaultDate" yaml:"defaultDate"`
}

func (a AutoSchema) Validate() error {
	if a.DefaultNumber != "int" && a.DefaultNumber != "number" {
		return fmt.Errorf("autoSchema.defaultNumber must be either 'int' or 'number")
	}
	if a.DefaultString != schema.DataTypeText.String() &&
		a.DefaultString != schema.DataTypeString.String() {
		return fmt.Errorf("autoSchema.defaultString must be either 'string' or 'text")
	}
	if a.DefaultDate != "date" &&
		a.DefaultDate != schema.DataTypeText.String() &&
		a.DefaultDate != schema.DataTypeString.String() {
		return fmt.Errorf("autoSchema.defaultDate must be either 'date' or 'string' or 'text")
	}

	return nil
}

// QueryDefaults for optional parameters
type QueryDefaults struct {
	Limit int64 `json:"limit" yaml:"limit"`
}

// DefaultQueryDefaultsLimit is the default query limit when no limit is provided
const DefaultQueryDefaultsLimit int64 = 10

type Contextionary struct {
	URL string `json:"url" yaml:"url"`
}

// Support independent TLS credentials for gRPC
type GRPC struct {
	Port     int    `json:"port" yaml:"port"`
	CertFile string `json:"certFile" yaml:"certFile"`
	KeyFile  string `json:"keyFile" yaml:"keyFile"`
}

type Profiling struct {
	BlockProfileRate     int `json:"blockProfileRate" yaml:"blockProfileRate"`
	MutexProfileFraction int `json:"mutexProfileFraction" yaml:"mutexProfileFraction"`
	Port                 int `json:"port" yaml:"port"`
}

type Persistence struct {
	DataPath                          string `json:"dataPath" yaml:"dataPath"`
	MemtablesFlushDirtyAfter          int    `json:"flushDirtyMemtablesAfter" yaml:"flushDirtyMemtablesAfter"`
	MemtablesMaxSizeMB                int    `json:"memtablesMaxSizeMB" yaml:"memtablesMaxSizeMB"`
	MemtablesMinActiveDurationSeconds int    `json:"memtablesMinActiveDurationSeconds" yaml:"memtablesMinActiveDurationSeconds"`
	MemtablesMaxActiveDurationSeconds int    `json:"memtablesMaxActiveDurationSeconds" yaml:"memtablesMaxActiveDurationSeconds"`
	LSMMaxSegmentSize                 int64  `json:"lsmMaxSegmentSize" yaml:"lsmMaxSegmentSize"`
	HNSWMaxLogSize                    int64  `json:"hnswMaxLogSize" yaml:"hnswMaxLogSize"`
}

// DefaultPersistenceDataPath is the default location for data directory when no location is provided
const DefaultPersistenceDataPath string = "./data"

// DefaultPersistenceLSMMaxSegmentSize is effectively unlimited for backward
// compatibility. TODO: consider changing this in a future release and make
// some noise about it. This is technically a breaking change.
const DefaultPersistenceLSMMaxSegmentSize = math.MaxInt64

const DefaultPersistenceHNSWMaxLogSize = 500 * 1024 * 1024 // 500MB for backward compatibility

func (p Persistence) Validate() error {
	if p.DataPath == "" {
		return fmt.Errorf("persistence.dataPath must be set")
	}

	return nil
}

type DiskUse struct {
	WarningPercentage  uint64 `json:"warning_percentage" yaml:"warning_percentage"`
	ReadOnlyPercentage uint64 `json:"readonly_percentage" yaml:"readonly_percentage"`
}

func (d DiskUse) Validate() error {
	if d.WarningPercentage > 100 {
		return fmt.Errorf("disk_use.read_only_percentage must be between 0 and 100")
	}

	if d.ReadOnlyPercentage > 100 {
		return fmt.Errorf("disk_use.read_only_percentage must be between 0 and 100")
	}

	return nil
}

type MemUse struct {
	WarningPercentage  uint64 `json:"warning_percentage" yaml:"warning_percentage"`
	ReadOnlyPercentage uint64 `json:"readonly_percentage" yaml:"readonly_percentage"`
}

func (m MemUse) Validate() error {
	if m.WarningPercentage > 100 {
		return fmt.Errorf("mem_use.read_only_percentage must be between 0 and 100")
	}

	if m.ReadOnlyPercentage > 100 {
		return fmt.Errorf("mem_use.read_only_percentage must be between 0 and 100")
	}

	return nil
}

type ResourceUsage struct {
	DiskUse DiskUse
	MemUse  MemUse
}

type CORS struct {
	AllowOrigin  string `json:"allow_origin" yaml:"allow_origin"`
	AllowMethods string `json:"allow_methods" yaml:"allow_methods"`
	AllowHeaders string `json:"allow_headers" yaml:"allow_headers"`
}

const (
	DefaultCORSAllowOrigin  = "*"
	DefaultCORSAllowMethods = "*"
	DefaultCORSAllowHeaders = "Content-Type, Authorization, Batch, X-Openai-Api-Key, X-Openai-Organization, X-Openai-Baseurl, X-Anyscale-Baseurl, X-Anyscale-Api-Key, X-Cohere-Api-Key, X-Cohere-Baseurl, X-Huggingface-Api-Key, X-Azure-Api-Key, X-Google-Api-Key, X-Google-Vertex-Api-Key, X-Google-Studio-Api-Key, X-Palm-Api-Key, X-Jinaai-Api-Key, X-Aws-Access-Key, X-Aws-Secret-Key, X-Voyageai-Baseurl, X-Voyageai-Api-Key, X-Mistral-Baseurl, X-Mistral-Api-Key, X-OctoAI-Api-Key"
)

func (r ResourceUsage) Validate() error {
	if err := r.DiskUse.Validate(); err != nil {
		return err
	}

	if err := r.MemUse.Validate(); err != nil {
		return err
	}

	return nil
}

type Raft struct {
	Port                   int
	InternalRPCPort        int
	RPCMessageMaxSize      int
	Join                   []string
	SnapshotThreshold      uint64
	HeartbeatTimeout       time.Duration
	ElectionTimeout        time.Duration
	SnapshotInterval       time.Duration
	ConsistencyWaitTimeout time.Duration

	BootstrapTimeout   time.Duration
	BootstrapExpect    int
	MetadataOnlyVoters bool
}

func (r *Raft) Validate() error {
	if r.Port == 0 {
		return fmt.Errorf("raft.port must be greater than 0")
	}

	if r.InternalRPCPort == 0 {
		return fmt.Errorf("raft.intra_rpc_port must be greater than 0")
	}

	uniqueMap := make(map[string]struct{}, len(r.Join))
	updatedJoinList := make([]string, len(r.Join))
	for i, nodeNameAndPort := range r.Join {
		// Check that the format is correct. In case only node name is present we append the default raft port
		nodeNameAndPortSplitted := strings.Split(nodeNameAndPort, ":")
		if len(nodeNameAndPortSplitted) == 0 {
			return fmt.Errorf("raft.join element %s has no node name", nodeNameAndPort)
		} else if len(nodeNameAndPortSplitted) < 2 {
			// If user only specify a node name and no port, use the default raft port
			nodeNameAndPortSplitted = append(nodeNameAndPortSplitted, fmt.Sprintf("%d", DefaultRaftPort))
		} else if len(nodeNameAndPortSplitted) > 2 {
			return fmt.Errorf("raft.join element %s has unexpected amount of element", nodeNameAndPort)
		}

		// Check that the node name is unique
		nodeName := nodeNameAndPortSplitted[0]
		if _, ok := uniqueMap[nodeName]; ok {
			return fmt.Errorf("raft.join contains the value %s multiple times. Joined nodes must have a unique id", nodeName)
		} else {
			uniqueMap[nodeName] = struct{}{}
		}

		// TODO-RAFT START
		// Validate host and port

		updatedJoinList[i] = strings.Join(nodeNameAndPortSplitted, ":")
	}
	r.Join = updatedJoinList

	if r.BootstrapExpect == 0 {
		return fmt.Errorf("raft.bootstrap_expect must be greater than 0")
	}

	if r.BootstrapExpect > len(r.Join) {
		return fmt.Errorf("raft.bootstrap.expect must be less than or equal to the length of raft.join")
	}

	if r.SnapshotInterval <= 0 {
		return fmt.Errorf("raft.bootstrap.snapshot_interval must be more than 0")
	}

	if r.SnapshotThreshold <= 0 {
		return fmt.Errorf("raft.bootstrap.snapshot_threshold must be more than 0")
	}

	if r.ConsistencyWaitTimeout <= 0 {
		return fmt.Errorf("raft.bootstrap.consistency_wait_timeout must be more than 0")
	}
	return nil
}

// GetConfigOptionGroup creates an option group for swagger
func GetConfigOptionGroup() *swag.CommandLineOptionsGroup {
	commandLineOptionsGroup := swag.CommandLineOptionsGroup{
		ShortDescription: "Connector, raft & MQTT config",
		LongDescription:  "",
		Options:          &Flags{},
	}

	return &commandLineOptionsGroup
}

// WeaviateConfig represents the used schema's
type WeaviateConfig struct {
	Config   Config
	Hostname string
	Scheme   string
}

// GetHostAddress from config locations
func (f *WeaviateConfig) GetHostAddress() string {
	return fmt.Sprintf("%s://%s", f.Scheme, f.Hostname)
}

// LoadConfig from config locations. The load order for configuration values if the following
// 1. Config file
// 2. Environment variables
// 3. Command line flags
// If a config option is specified multiple times in different locations, the latest one will be used in this order.
func (f *WeaviateConfig) LoadConfig(flags *swag.CommandLineOptionsGroup, logger logrus.FieldLogger) error {
	// Get command line flags
	configFileName := flags.Options.(*Flags).ConfigFile
	// Set default if not given
	if configFileName == "" {
		configFileName = DefaultConfigFile
	}

	// Read config file
	file, err := os.ReadFile(configFileName)
	_ = err // explicitly ignore

	// Load config from config file if present
	if len(file) > 0 {
		logger.WithField("action", "config_load").WithField("config_file_path", configFileName).
			Info("Usage of the weaviate.conf.json file is deprecated and will be removed in the future. Please use environment variables.")
		config, err := f.parseConfigFile(file, configFileName)
		if err != nil {
			return configErr(err)
		}
		f.Config = config

		deprecations.Log(logger, "config-files")
	}

	// Load config from env
	if err := FromEnv(&f.Config); err != nil {
		return configErr(err)
	}

	// Load config from flags
	f.fromFlags(flags.Options.(*Flags))

	if err := f.Config.Authentication.Validate(); err != nil {
		return configErr(err)
	}

	if err := f.Config.Authorization.Validate(); err != nil {
		return configErr(err)
	}

	if err := f.Config.Persistence.Validate(); err != nil {
		return configErr(err)
	}

	if err := f.Config.AutoSchema.Validate(); err != nil {
		return configErr(err)
	}

	if err := f.Config.ResourceUsage.Validate(); err != nil {
		return configErr(err)
	}

	if err := f.Config.Raft.Validate(); err != nil {
		return configErr(err)
	}

	return nil
}

func (f *WeaviateConfig) parseConfigFile(file []byte, name string) (Config, error) {
	var config Config

	m := regexp.MustCompile(`.*\.(\w+)$`).FindStringSubmatch(name)
	if len(m) < 2 {
		return config, fmt.Errorf("config file does not have a file ending, got '%s'", name)
	}

	switch m[1] {
	case "json":
		err := json.Unmarshal(file, &config)
		if err != nil {
			return config, fmt.Errorf("error unmarshalling the json config file: %s", err)
		}
	case "yaml":
		err := yaml.Unmarshal(file, &config)
		if err != nil {
			return config, fmt.Errorf("error unmarshalling the yaml config file: %s", err)
		}
	default:
		return config, fmt.Errorf("unsupported config file extension '%s', use .yaml or .json", m[1])
	}

	return config, nil
}

// fromFlags parses values from flags given as parameter and overrides values in the config
func (f *WeaviateConfig) fromFlags(flags *Flags) {
	if flags.RaftPort > 0 {
		f.Config.Raft.Port = flags.RaftPort
	}
	if flags.RaftInternalRPCPort > 0 {
		f.Config.Raft.InternalRPCPort = flags.RaftInternalRPCPort
	}
	if flags.RaftRPCMessageMaxSize > 0 {
		f.Config.Raft.RPCMessageMaxSize = flags.RaftRPCMessageMaxSize
	}
	if flags.RaftJoin != nil {
		f.Config.Raft.Join = flags.RaftJoin
	}
	if flags.RaftBootstrapTimeout > 0 {
		f.Config.Raft.BootstrapTimeout = time.Second * time.Duration(flags.RaftBootstrapTimeout)
	}
	if flags.RaftBootstrapExpect > 0 {
		f.Config.Raft.BootstrapExpect = flags.RaftBootstrapExpect
	}
	if flags.RaftSnapshotInterval > 0 {
		f.Config.Raft.SnapshotInterval = time.Second * time.Duration(flags.RaftSnapshotInterval)
	}
	if flags.RaftSnapshotThreshold > 0 {
		f.Config.Raft.SnapshotThreshold = uint64(flags.RaftSnapshotThreshold)
	}
	if flags.RaftMetadataOnlyVoters {
		f.Config.Raft.MetadataOnlyVoters = true
	}
}

func configErr(err error) error {
	return fmt.Errorf("invalid config: %v", err)
}<|MERGE_RESOLUTION|>--- conflicted
+++ resolved
@@ -119,14 +119,11 @@
 	AvoidMmap                           bool                     `json:"avoid_mmap" yaml:"avoid_mmap"`
 	CORS                                CORS                     `json:"cors" yaml:"cors"`
 	DisableTelemetry                    bool                     `json:"disable_telemetry" yaml:"disable_telemetry"`
-<<<<<<< HEAD
+	HNSWStartupWaitForVectorCache       bool                     `json:"hnsw_startup_wait_for_vector_cache" yaml:"hnsw_startup_wait_for_vector_cache"`
 
 	// Raft Specific configuration
 	// TODO-RAFT: Do we want to be able to specify these with config file as well ?
 	Raft Raft
-=======
-	HNSWStartupWaitForVectorCache       bool                     `json:"hnsw_startup_wait_for_vector_cache" yaml:"hnsw_startup_wait_for_vector_cache"`
->>>>>>> 73288982
 }
 
 type moduleProvider interface {
