--- conflicted
+++ resolved
@@ -144,8 +144,6 @@
 	TokenizerInitializeDuration *prometheus.HistogramVec
 	TokenCount                  *prometheus.CounterVec
 	TokenCountPerRequest        *prometheus.HistogramVec
-<<<<<<< HEAD
-=======
 
 	// Currently targeted at OpenAI, the metrics will have to be added to every vectorizer for complete coverage
 	ModuleExternalRequests           *prometheus.CounterVec
@@ -160,7 +158,6 @@
 	ModuleExternalError              *prometheus.CounterVec
 	ModuleCallError                  *prometheus.CounterVec
 	ModuleBatchError                 *prometheus.CounterVec
->>>>>>> 188b64a0
 }
 
 func NewTenantOffloadMetrics(cfg Config, reg prometheus.Registerer) *TenantOffloadMetrics {
@@ -760,8 +757,6 @@
 			Help:    "Number of tokens processed per request",
 			Buckets: []float64{1, 10, 50, 100, 500, 1000, 10000, 100000, 1000000},
 		}, []string{"tokenizer"}),
-<<<<<<< HEAD
-=======
 		ModuleExternalRequests: promauto.NewCounterVec(prometheus.CounterOpts{
 			Name: "weaviate_module_requests_total",
 			Help: "Number of module requests to external APIs",
@@ -815,7 +810,6 @@
 			Name: "weaviate_module_batch_error_total",
 			Help: "Number of batch errors",
 		}, []string{"operation", "class_name"}),
->>>>>>> 188b64a0
 	}
 }
 
