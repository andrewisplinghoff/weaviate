--- conflicted
+++ resolved
@@ -150,23 +150,16 @@
 	subsearchWrap.HybridSearch = nil
 	subsearchWrap.Group = nil
 	subsearchWrap.GroupBy = nil
-<<<<<<< HEAD
 	partialResults, vectors, err := e.searchForTargets(ctx, subsearchWrap, targetVectors, nil)
-=======
-	partialResults, vector, err := e.getClassVectorSearch(ctx, subsearchWrap)
->>>>>>> e03932cd
-	if err != nil {
-		return nil, "", err
-	}
-
-<<<<<<< HEAD
+	if err != nil {
+		return nil, "", err
+	}
+
 	var vector []float32
 	if len(vectors) > 0 {
 		vector = vectors[0]
 	}
 
-=======
->>>>>>> e03932cd
 	results, err := e.searchResultsToGetResponseWithType(ctx, partialResults, vector, params)
 	if err != nil {
 		return nil, "", err
@@ -201,11 +194,6 @@
 		Autocut: params.Pagination.Autocut,
 	}
 
-<<<<<<< HEAD
-	targetVectors, err = e.targetParamHelper.GetTargetVectorOrDefault(e.schemaGetter.GetSchemaSkipAuth(), params.ClassName, params.HybridSearch.TargetVectors)
-	if err != nil {
-		return nil, err
-=======
 	vectorParams := params
 	vectorParams.Pagination = &filters.Pagination{
 		Limit:   params.Pagination.Limit,
@@ -218,7 +206,11 @@
 		Limit:   params.Pagination.Limit,
 		Offset:  params.Pagination.Offset,
 		Autocut: params.Pagination.Autocut,
->>>>>>> e03932cd
+	}
+
+	targetVectors, err = e.targetParamHelper.GetTargetVectorOrDefault(e.schemaGetter.GetSchemaSkipAuth(), params.ClassName, params.HybridSearch.TargetVectors)
+	if err != nil {
+		return nil, err
 	}
 
 	// If the user has given any weight to the vector search, choose 1 of three possible vector searches
@@ -240,61 +232,10 @@
 	names = make([]string, resultsCount)
 
 	if (params.HybridSearch.Alpha) > 0 {
-<<<<<<< HEAD
-		if params.HybridSearch.NearTextParams != nil {
-			res, name, err := nearTextSubSearch(ctx, e, params, targetVectors)
-			if err != nil {
-				e.logger.WithField("action", "hybrid").WithError(err).Error("nearTextSubSearch failed")
-				return nil, err
-			} else {
-				weights = append(weights, params.HybridSearch.Alpha)
-				results = append(results, res)
-				names = append(names, name)
-			}
-		} else if params.HybridSearch.NearVectorParams != nil {
-			searchVectors := make([]*searchparams.NearVector, len(targetVectors))
-			for i, targetVector := range targetVectors {
-				searchVectors[i] = params.HybridSearch.NearVectorParams
-				searchVectors[i].TargetVectors = []string{targetVector}
-			}
-			res, name, err := denseSearch(ctx, e, params, "nearVector", targetVectors, searchVectors)
-			if err != nil {
-				e.logger.WithField("action", "hybrid").WithError(err).Error("denseSearch failed")
-				return nil, err
-			}
-			weights = append(weights, params.HybridSearch.Alpha)
-			results = append(results, res)
-			names = append(names, name)
-		} else {
-			sch := e.schemaGetter.GetSchemaSkipAuth()
-			class := sch.FindClassByName(schema.ClassName(params.ClassName))
-			if class == nil {
-				return nil, fmt.Errorf("class %q not found", params.ClassName)
-			}
-
-			searchVectors := make([]*searchparams.NearVector, len(targetVectors))
-			if len(params.HybridSearch.Vector) > 0 {
-				for i, targetVector := range targetVectors {
-					searchVectors[i] = &searchparams.NearVector{VectorPerTarget: map[string][]float32{targetVector: params.HybridSearch.Vector}, TargetVectors: []string{targetVector}}
-				}
-			} else {
-				eg := enterrors.NewErrorGroupWrapper(e.logger)
-				eg.SetLimit(_NUMCPU)
-				for i, targetVector := range targetVectors {
-					i := i
-					targetVector := targetVector
-					eg.Go(func() error {
-						searchVector, err := e.modulesProvider.VectorFromInput(ctx, params.ClassName, params.HybridSearch.Query, targetVector)
-						searchVectors[i] = &searchparams.NearVector{VectorPerTarget: map[string][]float32{targetVector: searchVector}, TargetVectors: []string{targetVector}}
-						return err
-					})
-				}
-				err := eg.Wait()
-=======
 		eg.Go(func() error {
 			params := vectorParams
 			if params.HybridSearch.NearTextParams != nil {
-				res, name, err := nearTextSubSearch(ctx, e, params)
+				res, name, err := nearTextSubSearch(ctx, e, params, targetVectors)
 				if err != nil {
 					e.logger.WithField("action", "hybrid").WithError(err).Error("nearTextSubSearch failed")
 					return err
@@ -304,49 +245,50 @@
 					names[0] = name
 				}
 			} else if params.HybridSearch.NearVectorParams != nil {
-				res, name, err := denseSearch(ctx, params.HybridSearch.NearVectorParams, e, params, "nearVector")
->>>>>>> e03932cd
+				searchVectors := make([]*searchparams.NearVector, len(targetVectors))
+				for i, targetVector := range targetVectors {
+					searchVectors[i] = params.HybridSearch.NearVectorParams
+					searchVectors[i].TargetVectors = []string{targetVector}
+				}
+				res, name, err := denseSearch(ctx, e, params, "nearVector", targetVectors, searchVectors)
 				if err != nil {
 					e.logger.WithField("action", "hybrid").WithError(err).Error("denseSearch failed")
 					return err
 				}
-<<<<<<< HEAD
-
-			}
-
-			res, name, err := denseSearch(ctx, e, params, "hybridVector", targetVectors, searchVectors)
-=======
 				weights[0] = params.HybridSearch.Alpha
 				results[0] = res
 				names[0] = name
 			} else {
-
-				targetVector, err = e.targetParamHelper.GetTargetVectorOrDefault(e.schemaGetter.GetSchemaSkipAuth(), params.ClassName, targetVector)
-				if err != nil {
-					return err
-				}
 				sch := e.schemaGetter.GetSchemaSkipAuth()
 				class := sch.FindClassByName(schema.ClassName(params.ClassName))
 				if class == nil {
 					return fmt.Errorf("class %q not found", params.ClassName)
 				}
-				if len(params.HybridSearch.Vector) == 0 {
-					var err error
-					params.SearchVector, err = e.modulesProvider.VectorFromInput(ctx, params.ClassName, params.HybridSearch.Query, targetVector)
+
+				searchVectors := make([]*searchparams.NearVector, len(targetVectors))
+				if len(params.HybridSearch.Vector) > 0 {
+					for i, targetVector := range targetVectors {
+						searchVectors[i] = &searchparams.NearVector{VectorPerTarget: map[string][]float32{targetVector: params.HybridSearch.Vector}, TargetVectors: []string{targetVector}}
+					}
+				} else {
+					eg2 := enterrors.NewErrorGroupWrapper(e.logger)
+					eg2.SetLimit(_NUMCPU)
+					for i, targetVector := range targetVectors {
+						i := i
+						targetVector := targetVector
+						eg2.Go(func() error {
+							searchVector, err := e.modulesProvider.VectorFromInput(ctx, params.ClassName, params.HybridSearch.Query, targetVector)
+							searchVectors[i] = &searchparams.NearVector{VectorPerTarget: map[string][]float32{targetVector: searchVector}, TargetVectors: []string{targetVector}}
+							return err
+						})
+					}
+					err := eg2.Wait()
 					if err != nil {
 						return err
 					}
-				} else {
-					params.SearchVector = params.HybridSearch.Vector
-				}
-
-				// Build a new vearvec search
-				nearVecParams := &searchparams.NearVector{
-					Vector:        params.SearchVector,
-					TargetVectors: params.HybridSearch.TargetVectors,
-				}
-
-				res, name, err := denseSearch(ctx, nearVecParams, e, params, "hybridVector")
+				}
+
+				res, name, err := denseSearch(ctx, e, params, "hybridVector", targetVectors, searchVectors)
 				if err != nil {
 					e.logger.WithField("action", "hybrid").WithError(err).Error("denseSearch failed")
 					return err
@@ -355,7 +297,6 @@
 					results[0] = res
 					names[0] = name
 				}
-
 			}
 
 			return nil
@@ -367,7 +308,6 @@
 			// If the user has given any weight to the keyword search, do a keyword search
 			params := keywordParams
 			sparseResults, name, err := sparseSearch(ctx, e, params)
->>>>>>> e03932cd
 			if err != nil {
 				e.logger.WithField("action", "hybrid").WithError(err).Error("sparseSearch failed")
 				return err
