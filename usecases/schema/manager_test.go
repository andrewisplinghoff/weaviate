--- conflicted
+++ resolved
@@ -19,11 +19,7 @@
 	"github.com/semi-technologies/weaviate/entities/models"
 	"github.com/semi-technologies/weaviate/entities/schema"
 	"github.com/semi-technologies/weaviate/usecases/config"
-<<<<<<< HEAD
 	"github.com/semi-technologies/weaviate/usecases/scaling"
-	"github.com/semi-technologies/weaviate/usecases/schema/backups"
-=======
->>>>>>> 4b82f8ec
 	"github.com/semi-technologies/weaviate/usecases/sharding"
 	"github.com/sirupsen/logrus/hooks/test"
 	"github.com/stretchr/testify/assert"
@@ -478,11 +474,7 @@
 		dummyParseVectorConfig, // only option for now
 		vectorizerValidator, dummyValidateInvertedConfig,
 		&fakeModuleConfig{}, &fakeClusterState{},
-<<<<<<< HEAD
-		&fakeTxClient{}, &fakeBackupManager{}, &fakeScaleOutManager{},
-=======
-		&fakeTxClient{},
->>>>>>> 4b82f8ec
+		&fakeTxClient{}, &fakeScaleOutManager{},
 	)
 	if err != nil {
 		panic(err.Error())
@@ -530,11 +522,7 @@
 		dummyParseVectorConfig, // only option for now
 		&fakeVectorizerValidator{}, dummyValidateInvertedConfig,
 		&fakeModuleConfig{}, &fakeClusterState{},
-<<<<<<< HEAD
-		&fakeTxClient{}, &fakeBackupManager{}, &fakeScaleOutManager{},
-=======
-		&fakeTxClient{},
->>>>>>> 4b82f8ec
+		&fakeTxClient{}, &fakeScaleOutManager{},
 	)
 	require.Nil(t, err)
 
@@ -542,27 +530,6 @@
 	assert.Equal(t, fakeVectorConfig{
 		raw: "parse me, i should be in some sort of an object",
 	}, classes[0].VectorIndexConfig)
-<<<<<<< HEAD
-}
-
-type fakeBackupManager struct{}
-
-func (f *fakeBackupManager) CreateBackup(ctx context.Context,
-	className, storageName, snapshotID string,
-) (*backups.CreateMeta, error) {
-	return nil, nil
-}
-
-func (f *fakeBackupManager) RestoreBackup(ctx context.Context,
-	className, storageName, snapshotID string,
-) (*backups.RestoreMeta, error) {
-	return nil, nil
-}
-
-func (f *fakeBackupManager) CreateBackupStatus(ctx context.Context,
-	className, storageName, snapshotID string,
-) (*models.SnapshotMeta, error) {
-	return nil, nil
 }
 
 type fakeScaleOutManager struct{}
@@ -574,6 +541,4 @@
 }
 
 func (f *fakeScaleOutManager) SetSchemaManager(sm scaling.SchemaManager) {
-=======
->>>>>>> 4b82f8ec
 }