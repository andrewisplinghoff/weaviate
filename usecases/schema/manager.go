//                           _       _
// __      _____  __ ___   ___  __ _| |_ ___
// \ \ /\ / / _ \/ _` \ \ / / |/ _` | __/ _ \
//  \ V  V /  __/ (_| |\ V /| | (_| | ||  __/
//   \_/\_/ \___|\__,_| \_/ |_|\__,_|\__\___|
//
//  Copyright © 2016 - 2022 SeMI Technologies B.V. All rights reserved.
//
//  CONTACT: hello@semi.technology
//

package schema

import (
	"context"
	"fmt"
	"sync"

	"github.com/pkg/errors"
	"github.com/semi-technologies/weaviate/entities/models"
	"github.com/semi-technologies/weaviate/entities/schema"
	"github.com/semi-technologies/weaviate/usecases/cluster"
	"github.com/semi-technologies/weaviate/usecases/config"
	"github.com/semi-technologies/weaviate/usecases/scaling"
	"github.com/semi-technologies/weaviate/usecases/schema/migrate"
	"github.com/semi-technologies/weaviate/usecases/sharding"
	"github.com/sirupsen/logrus"
)

// Manager Manages schema changes at a use-case level, i.e. agnostic of
// underlying databases or storage providers
type Manager struct {
	migrator                migrate.Migrator
	repo                    Repo
	state                   State
	callbacks               []func(updatedSchema schema.Schema)
	logger                  logrus.FieldLogger
	authorizer              authorizer
	config                  config.Config
	vectorizerValidator     VectorizerValidator
	moduleConfig            ModuleConfig
	cluster                 *cluster.TxManager
	clusterState            clusterState
	hnswConfigParser        VectorConfigParser
	invertedConfigValidator InvertedConfigValidator
	scaleOut                scaleOut
	RestoreStatus           sync.Map
	RestoreError            sync.Map
	sync.Mutex
}

type VectorConfigParser func(in interface{}) (schema.VectorIndexConfig, error)

type InvertedConfigValidator func(in *models.InvertedIndexConfig) error

type SchemaGetter interface {
	GetSchemaSkipAuth() schema.Schema
	ShardingState(class string) *sharding.State
	Nodes() []string
	NodeName() string
	ClusterHealthScore() int
}

type VectorizerValidator interface {
	ValidateVectorizer(moduleName string) error
}

type ModuleConfig interface {
	SetClassDefaults(class *models.Class)
	SetSinglePropertyDefaults(class *models.Class, prop *models.Property)
	ValidateClass(ctx context.Context, class *models.Class) error
}

// Repo describes the requirements the schema manager has to a database to load
// and persist the schema state
type Repo interface {
	SaveSchema(ctx context.Context, schema State) error

	// should return nil (and no error) to indicate that no remote schema had
	// been stored before
	LoadSchema(ctx context.Context) (*State, error)
}

type clusterState interface {
	// Hostnames initializes a broadcast
	Hostnames() []string

	// AllNames initializes shard distribution across nodes
	AllNames() []string
	LocalName() string
	NodeCount() int

	// ClusterHealthScore gets the whole cluster health, the lower number the better
	ClusterHealthScore() int
}

type scaleOut interface {
	SetSchemaManager(sm scaling.SchemaManager)
	Scale(ctx context.Context, className string,
		old, updated sharding.Config) (*sharding.State, error)
}

// NewManager creates a new manager
func NewManager(migrator migrate.Migrator, repo Repo,
	logger logrus.FieldLogger, authorizer authorizer, config config.Config,
	hnswConfigParser VectorConfigParser, vectorizerValidator VectorizerValidator,
	invertedConfigValidator InvertedConfigValidator,
	moduleConfig ModuleConfig, clusterState clusterState,
	txClient cluster.Client, scaleoutManager scaleOut,
) (*Manager, error) {
	txBroadcaster := cluster.NewTxBroadcaster(clusterState, txClient)
	m := &Manager{
		config:                  config,
		migrator:                migrator,
		repo:                    repo,
		state:                   State{},
		logger:                  logger,
		authorizer:              authorizer,
		hnswConfigParser:        hnswConfigParser,
		vectorizerValidator:     vectorizerValidator,
		invertedConfigValidator: invertedConfigValidator,
		moduleConfig:            moduleConfig,
		cluster:                 cluster.NewTxManager(txBroadcaster, logger),
		clusterState:            clusterState,
		scaleOut:                scaleoutManager,
	}

	m.scaleOut.SetSchemaManager(m)

	m.cluster.SetCommitFn(m.handleCommit)
	m.cluster.SetResponseFn(m.handleTxResponse)
	txBroadcaster.SetConsensusFunction(newReadConsensus(m.parseConfigs))

	err := m.loadOrInitializeSchema(context.Background())
	if err != nil {
		return nil, fmt.Errorf("could not laod or initialize schema: %v", err)
	}

	return m, nil
}

func (s *Manager) TxManager() *cluster.TxManager {
	return s.cluster
}

type authorizer interface {
	Authorize(principal *models.Principal, verb, resource string) error
}

// State is a cached copy of the schema that can also be saved into a remote
// storage, as specified by Repo
type State struct {
	ObjectSchema  *models.Schema `json:"object"`
	ShardingState map[string]*sharding.State
}

// SchemaFor a specific kind
func (s *State) SchemaFor() *models.Schema {
	return s.ObjectSchema
}

func (m *Manager) saveSchema(ctx context.Context) error {
	m.logger.
		WithField("action", "schema_update").
		Debug("saving updated schema to configuration store")

	err := m.repo.SaveSchema(ctx, m.state)
	if err != nil {
		return err
	}

	m.TriggerSchemaUpdateCallbacks()
	return nil
}

// RegisterSchemaUpdateCallback allows other usecases to register a primitive
// type update callback. The callbacks will be called any time we persist a
// schema upadate
func (m *Manager) RegisterSchemaUpdateCallback(callback func(updatedSchema schema.Schema)) {
	m.callbacks = append(m.callbacks, callback)
}

func (m *Manager) TriggerSchemaUpdateCallbacks() {
	schema := m.GetSchemaSkipAuth()

	for _, cb := range m.callbacks {
		cb(schema)
	}
}

func (m *Manager) loadOrInitializeSchema(ctx context.Context) error {
	schema, err := m.repo.LoadSchema(ctx)
	if err != nil {
		return fmt.Errorf("could not load schema:  %v", err)
	}

	if schema == nil {
		schema = newSchema()
	}

	if err := m.parseConfigs(ctx, schema); err != nil {
		return errors.Wrap(err, "load schema")
	}

	// store in local cache
	m.state = *schema

	if err := m.startupClusterSync(ctx, schema); err != nil {
		return errors.Wrap(err, "sync schema with other nodes in the cluster")
	}

	if err := m.checkSingleShardMigration(ctx); err != nil {
		return errors.Wrap(err, "migrating sharding state from previous version")
	}

<<<<<<< HEAD
	// store in persistent storage
=======
	if err := m.checkShardingStateForReplication(ctx); err != nil {
		return errors.Wrap(err, "migrating sharding state from previous version (before replication)")
	}

	// store in remote repo
>>>>>>> 09cd1059
	if err := m.repo.SaveSchema(ctx, m.state); err != nil {
		return fmt.Errorf("initialized a new schema, but couldn't update remote: %v", err)
	}

	return nil
}

func (m *Manager) checkSingleShardMigration(ctx context.Context) error {
	for _, c := range m.state.ObjectSchema.Classes {
		if _, ok := m.state.ShardingState[c.Class]; ok {
			// there is sharding state for this class. Nothing to do
			continue
		}

		m.logger.WithField("className", c.Class).WithField("action", "initialize_schema").
			Warningf("No sharding state found for class %q, initializing new state. "+
				"This is expected behavior if the schema was created with an older Weaviate "+
				"version, prior to supporting multi-shard indices.", c.Class)

		// there is no sharding state for this class, let's create the correct
		// config. This class must have been created prior to the sharding feature,
		// so we now that the shardCount==1 - we do not care about any of the other
		// parameters and simply use the defaults for those
		c.ShardingConfig = map[string]interface{}{
			"desiredCount": 1,
		}
		if err := m.parseShardingConfig(ctx, c); err != nil {
			return err
		}

		shardState, err := sharding.InitState(c.Class,
			c.ShardingConfig.(sharding.Config), m.clusterState)
		if err != nil {
			return errors.Wrap(err, "init sharding state")
		}

		if m.state.ShardingState == nil {
			m.state.ShardingState = map[string]*sharding.State{}
		}
		m.state.ShardingState[c.Class] = shardState
	}

	return nil
}

func (m *Manager) checkShardingStateForReplication(ctx context.Context) error {
	for _, classState := range m.state.ShardingState {
		classState.MigrateFromOldFormat()
	}

	return nil
}

func newSchema() *State {
	return &State{
		ObjectSchema: &models.Schema{
			Classes: []*models.Class{},
		},
		ShardingState: map[string]*sharding.State{},
	}
}

func (m *Manager) parseConfigs(ctx context.Context, schema *State) error {
	for _, class := range schema.ObjectSchema.Classes {
		for _, prop := range class.Properties {
			m.setPropertyDefaults(prop)
		}

		if err := m.parseVectorIndexConfig(ctx, class); err != nil {
			return errors.Wrapf(err, "class %s: vector index config", class.Class)
		}

		if err := m.parseShardingConfig(ctx, class); err != nil {
			return errors.Wrapf(err, "class %s: sharding config", class.Class)
		}
	}

	for _, shardState := range schema.ShardingState {
		shardState.SetLocalName(m.clusterState.LocalName())
	}

	return nil
}<|MERGE_RESOLUTION|>--- conflicted
+++ resolved
@@ -213,15 +213,11 @@
 		return errors.Wrap(err, "migrating sharding state from previous version")
 	}
 
-<<<<<<< HEAD
-	// store in persistent storage
-=======
 	if err := m.checkShardingStateForReplication(ctx); err != nil {
 		return errors.Wrap(err, "migrating sharding state from previous version (before replication)")
 	}
 
-	// store in remote repo
->>>>>>> 09cd1059
+	// store in persistent storage
 	if err := m.repo.SaveSchema(ctx, m.state); err != nil {
 		return fmt.Errorf("initialized a new schema, but couldn't update remote: %v", err)
 	}
