--- conflicted
+++ resolved
@@ -58,7 +58,13 @@
 	return args.Get(0).([]RepairResponse), args.Error(1)
 }
 
-<<<<<<< HEAD
+func (f *fakeRClient) FindUUIDs(ctx context.Context, host, index, shard string,
+	filters *filters.LocalFilter,
+) ([]strfmt.UUID, error) {
+	args := f.Called(ctx, host, index, shard, filters)
+	return args.Get(0).([]strfmt.UUID), args.Error(1)
+}
+
 func (f *fakeRClient) DigestObjectsInTokenRange(ctx context.Context, host, index, shard string,
 	initialToken, finalToken uint64, limit int,
 ) ([]RepairResponse, uint64, error) {
@@ -71,13 +77,6 @@
 ) (digests []hashtree.Digest, err error) {
 	args := f.Called(ctx, host, index, shard, level, discriminant)
 	return args.Get(0).([]hashtree.Digest), args.Error(1)
-=======
-func (f *fakeRClient) FindUUIDs(ctx context.Context, host, index, shard string,
-	filters *filters.LocalFilter,
-) ([]strfmt.UUID, error) {
-	args := f.Called(ctx, host, index, shard, filters)
-	return args.Get(0).([]strfmt.UUID), args.Error(1)
->>>>>>> b192afc2
 }
 
 type fakeClient struct {
