//                           _       _
// __      _____  __ ___   ___  __ _| |_ ___
// \ \ /\ / / _ \/ _` \ \ / / |/ _` | __/ _ \
//  \ V  V /  __/ (_| |\ V /| | (_| | ||  __/
//   \_/\_/ \___|\__,_| \_/ |_|\__,_|\__\___|
//
//  Copyright © 2016 - 2024 Weaviate B.V. All rights reserved.
//
//  CONTACT: hello@weaviate.io
//

package storobj

import (
	"bytes"
	"encoding/binary"
	"encoding/json"
	"fmt"
	"io"
	"math"
	"runtime"

	"github.com/buger/jsonparser"
	"github.com/go-openapi/strfmt"
	"github.com/google/uuid"
	"github.com/pkg/errors"
	"github.com/sirupsen/logrus"
	"github.com/vmihailenco/msgpack/v5"
	"github.com/weaviate/weaviate/entities/additional"
	errwrap "github.com/weaviate/weaviate/entities/errors"
	"github.com/weaviate/weaviate/entities/models"
	"github.com/weaviate/weaviate/entities/schema"
	"github.com/weaviate/weaviate/entities/search"
	"github.com/weaviate/weaviate/usecases/byteops"
)

var bufPool *bufferPool

type Vectors map[string][]float32

func init() {
	// a 10kB buffer should be large enough for typical cases, it can fit a
	// 1536d uncompressed vector and about 3kB of object payload. If the
	// initial size is not large enoug, the caller can always allocate a larger
	// buffer and return that to the pool instead.
	bufPool = newBufferPool(10 * 1024)
}

type Object struct {
	MarshallerVersion uint8
	Object            models.Object `json:"object"`
	Vector            []float32     `json:"vector"`
	VectorLen         int           `json:"-"`
	BelongsToNode     string        `json:"-"`
	BelongsToShard    string        `json:"-"`
	IsConsistent      bool          `json:"-"`
	DocID             uint64
	Vectors           map[string][]float32 `json:"vectors"`
}

func New(docID uint64) *Object {
	return &Object{
		MarshallerVersion: 1,
		DocID:             docID,
	}
}

func FromObject(object *models.Object, vector []float32, vectors models.Vectors) *Object {
	// clear out nil entries of properties to make sure leaving a property out and setting it nil is identical
	properties, ok := object.Properties.(map[string]interface{})
	if ok {
		for key, prop := range properties {
			if prop == nil {
				delete(properties, key)
			}
		}
		object.Properties = properties
	}

	var vecs map[string][]float32
	if vectors != nil {
		vecs = make(map[string][]float32)
		for targetVector, vector := range vectors {
			vecs[targetVector] = vector
		}
	}

	return &Object{
		Object:            *object,
		Vector:            vector,
		MarshallerVersion: 1,
		VectorLen:         len(vector),
		Vectors:           vecs,
	}
}

func FromBinary(data []byte) (*Object, error) {
	ko := &Object{}
	if err := ko.UnmarshalBinary(data); err != nil {
		return nil, err
	}

	return ko, nil
}

func FromBinaryUUIDOnly(data []byte) (*Object, error) {
	ko := &Object{}

	rw := byteops.NewReadWriter(data)
	version := rw.ReadUint8()
	if version != 1 {
		return nil, errors.Errorf("unsupported binary marshaller version %d", version)
	}

	ko.MarshallerVersion = version

	ko.DocID = rw.ReadUint64()
	rw.MoveBufferPositionForward(1) // ignore kind-byte
	uuidObj, err := uuid.FromBytes(rw.ReadBytesFromBuffer(16))
	if err != nil {
		return nil, fmt.Errorf("parse uuid: %w", err)
	}
	ko.Object.ID = strfmt.UUID(uuidObj.String())

	rw.MoveBufferPositionForward(16)

	vecLen := rw.ReadUint16()
	rw.MoveBufferPositionForward(uint64(vecLen * 4))
	classNameLen := rw.ReadUint16()

	ko.Object.Class = string(rw.ReadBytesFromBuffer(uint64(classNameLen)))

	return ko, nil
}

func FromBinaryOptional(data []byte,
	addProp additional.Properties, properties *PropertyExtraction,
) (*Object, error) {
	ko := &Object{}

	rw := byteops.NewReadWriter(data)
	ko.MarshallerVersion = rw.ReadUint8()
	if ko.MarshallerVersion != 1 {
		return nil, errors.Errorf("unsupported binary marshaller version %d", ko.MarshallerVersion)
	}
	ko.DocID = rw.ReadUint64()
	rw.MoveBufferPositionForward(1) // ignore kind-byte
	uuidObj, err := uuid.FromBytes(rw.ReadBytesFromBuffer(16))
	if err != nil {
		return nil, fmt.Errorf("parse uuid: %w", err)
	}
	uuidParsed := strfmt.UUID(uuidObj.String())

	createTime := int64(rw.ReadUint64())
	updateTime := int64(rw.ReadUint64())
	vectorLength := rw.ReadUint16()
	// The vector length should always be returned (for usage metrics purposes) even if the vector itself is skipped
	ko.VectorLen = int(vectorLength)
	if addProp.Vector {
		ko.Object.Vector = make([]float32, vectorLength)
		vectorBytes := rw.ReadBytesFromBuffer(uint64(vectorLength) * 4)
		for i := 0; i < int(vectorLength); i++ {
			bits := binary.LittleEndian.Uint32(vectorBytes[i*4 : (i+1)*4])
			ko.Object.Vector[i] = math.Float32frombits(bits)
		}
	} else {
		rw.MoveBufferPositionForward(uint64(vectorLength) * 4)
		ko.Object.Vector = nil
	}
	ko.Vector = ko.Object.Vector

	classNameLen := rw.ReadUint16()
	className := string(rw.ReadBytesFromBuffer(uint64(classNameLen)))

	propLength := rw.ReadUint32()
	var props []byte
	if addProp.NoProps {
		rw.MoveBufferPositionForward(uint64(propLength))
	} else {
		props = rw.ReadBytesFromBuffer(uint64(propLength))
	}

	var meta []byte
	metaLength := rw.ReadUint32()
	if addProp.Classification || len(addProp.ModuleParams) > 0 {
		meta = rw.ReadBytesFromBuffer(uint64(metaLength))
	} else {
		rw.MoveBufferPositionForward(uint64(metaLength))
	}

	vectorWeightsLength := rw.ReadUint32()
	vectorWeights := rw.ReadBytesFromBuffer(uint64(vectorWeightsLength))

	if len(addProp.Vectors) > 0 {
		vectors, err := unmarshalTargetVectors(&rw)
		if err != nil {
			return nil, err
		}
		ko.Vectors = vectors

		if vectors != nil {
			ko.Object.Vectors = make(models.Vectors)
			for vecName, vec := range vectors {
				ko.Object.Vectors[vecName] = vec
			}
		}
	}

	// some object members need additional "enrichment". Only do this if necessary, ie if they are actually present
	if len(props) > 0 ||
		len(meta) > 0 ||
		vectorWeightsLength > 0 &&
			!( // if the length is 4 and the encoded value is "null" (in ascii), vectorweights are not actually present
			vectorWeightsLength == 4 &&
				vectorWeights[0] == 110 && // n
				vectorWeights[1] == 117 && // u
				vectorWeights[2] == 108 && // l
				vectorWeights[3] == 108) { // l

		if err := ko.parseObject(
			uuidParsed,
			createTime,
			updateTime,
			className,
			props,
			meta,
			vectorWeights,
			properties,
			propLength,
		); err != nil {
			return nil, errors.Wrap(err, "parse")
		}
	} else {
		ko.Object.ID = uuidParsed
		ko.Object.CreationTimeUnix = createTime
		ko.Object.LastUpdateTimeUnix = updateTime
		ko.Object.Class = className
	}

	return ko, nil
}

type PropertyExtraction struct {
	PropStrings     []string
	PropStringsList [][]string
}

type bucket interface {
	GetBySecondary(int, []byte) ([]byte, error)
	GetBySecondaryWithBuffer(int, []byte, []byte) ([]byte, []byte, error)
}

func ObjectsByDocID(bucket bucket, ids []uint64,
	additional additional.Properties, properties []string, logger logrus.FieldLogger,
) ([]*Object, error) {
	if len(ids) == 1 { // no need to try to run concurrently if there is just one result anyway
		return objectsByDocIDSequential(bucket, ids, additional, properties)
	}

	return objectsByDocIDParallel(bucket, ids, additional, properties, logger)
}

func objectsByDocIDParallel(bucket bucket, ids []uint64,
	addProp additional.Properties, properties []string, logger logrus.FieldLogger,
) ([]*Object, error) {
	parallel := 2 * runtime.GOMAXPROCS(0)

	out := make([]*Object, len(ids))

	chunkSize := max(int(math.Ceil(float64(len(ids))/float64(parallel))), 1)

	eg := errwrap.NewErrorGroupWrapper(logger)

	// prevent unbounded concurrency on massive chunks
	// it's fine to use a multiple of GOMAXPROCS here, as the goroutines are
	// mostly IO-bound
	eg.SetLimit(parallel)
	for chunk := 0; chunk < parallel; chunk++ {
		start := chunk * chunkSize
		end := start + chunkSize
		if end > len(ids) {
			end = len(ids)
		}

		if start >= len(ids) {
			break
		}

		eg.Go(func() error {
			objs, err := objectsByDocIDSequential(bucket, ids[start:end], addProp, properties)
			if err != nil {
				return err
			}
			copy(out[start:start+len(objs)], objs)
			return nil
		})
	}

	if err := eg.Wait(); err != nil {
		return nil, err
	}

	// fix gaps in the output array
	j := 0
	for i := range out {
		if out[i] != nil {
			out[j] = out[i]
			j++
		}
	}

	return out[:j], nil
}

func objectsByDocIDSequential(bucket bucket, ids []uint64,
	additional additional.Properties, properties []string,
) ([]*Object, error) {
	if bucket == nil {
		return nil, fmt.Errorf("objects bucket not found")
	}

	var (
		docIDBuf = make([]byte, 8)
		out      = make([]*Object, len(ids))
		i        = 0
		lsmBuf   = bufPool.Get()
	)

	defer func() {
		bufPool.Put(lsmBuf)
	}()

	var props *PropertyExtraction = nil
	// not all code paths forward the list of properties that should be extracted - if nil is passed fall back
	if properties != nil {
		propStrings := make([]string, len(properties))
		propStringsList := make([][]string, len(properties))
		for j := range properties {
			propStrings[j] = properties[j]
			propStringsList[j] = []string{properties[j]}
		}

		props = &PropertyExtraction{
			PropStrings:     propStrings,
			PropStringsList: propStringsList,
		}
	}

	for _, id := range ids {
		binary.LittleEndian.PutUint64(docIDBuf, id)
		res, newBuf, err := bucket.GetBySecondaryWithBuffer(0, docIDBuf, lsmBuf)
		if err != nil {
			return nil, err
		}

		lsmBuf = newBuf // may have changed, e.g. because it was grown

		// If there is a crash and WAL recovery, the inverted index may have objects that are not in the objects bucket.
		// This is an issue that needs to be fixed, but for now we need to reduce the huge amount of log messages that
		// are generated by this issue. Logging the first time we encounter a missing object in a query still resulted
		// in a huge amount of log messages and it will happen on all queries, so we not log at all for now.
		// The user has already been alerted about ppossible data loss when the WAL recovery happened.
		// TODO: consider deleting these entries from the inverted index and alerting the user
		if res == nil {
			continue
		}

		unmarshalled, err := FromBinaryOptional(res, additional, props)
		if err != nil {
			return nil, errors.Wrapf(err, "unmarshal data object at position %d", i)
		}

		out[i] = unmarshalled
		i++
	}

	return out[:i], nil
}

func (ko *Object) Class() schema.ClassName {
	return schema.ClassName(ko.Object.Class)
}

func (ko *Object) SetDocID(id uint64) {
	ko.DocID = id
}

func (ko *Object) GetDocID() uint64 {
	return ko.DocID
}

func (ko *Object) CreationTimeUnix() int64 {
	return ko.Object.CreationTimeUnix
}

func (ko *Object) ExplainScore() string {
	props := ko.AdditionalProperties()
	if props != nil {
		iface := props["explainScore"]
		if iface != nil {
			return iface.(string)
		}
	}
	return ""
}

func (ko *Object) ID() strfmt.UUID {
	return ko.Object.ID
}

func (ko *Object) SetID(id strfmt.UUID) {
	ko.Object.ID = id
}

func (ko *Object) SetClass(class string) {
	ko.Object.Class = class
}

func (ko *Object) LastUpdateTimeUnix() int64 {
	return ko.Object.LastUpdateTimeUnix
}

// AdditionalProperties groups all properties which are stored with the
// object and not generated at runtime
func (ko *Object) AdditionalProperties() models.AdditionalProperties {
	return ko.Object.Additional
}

func (ko *Object) Properties() models.PropertySchema {
	return ko.Object.Properties
}

func (ko *Object) PropertiesWithAdditional(
	additional additional.Properties,
) models.PropertySchema {
	properties := ko.Properties()

	if additional.RefMeta {
		// nothing to remove
		return properties
	}

	asMap, ok := properties.(map[string]interface{})
	if !ok || asMap == nil {
		return properties
	}

	for propName, value := range asMap {
		asRefs, ok := value.(models.MultipleRef)
		if !ok {
			// not a ref, we can skip
			continue
		}

		for i := range asRefs {
			asRefs[i].Classification = nil
		}

		asMap[propName] = asRefs
	}

	return asMap
}

func (ko *Object) SetProperties(schema models.PropertySchema) {
	ko.Object.Properties = schema
}

func (ko *Object) VectorWeights() models.VectorWeights {
	return ko.Object.VectorWeights
}

func (ko *Object) SearchResult(additional additional.Properties, tenant string) *search.Result {
	propertiesMap, ok := ko.PropertiesWithAdditional(additional).(map[string]interface{})
	if !ok || propertiesMap == nil {
		propertiesMap = map[string]interface{}{}
	}
	propertiesMap["id"] = ko.ID()
	ko.SetProperties(propertiesMap)

	additionalProperties := models.AdditionalProperties{}
	if ko.AdditionalProperties() != nil {
		if interpretation, ok := additional.ModuleParams["interpretation"]; ok {
			if interpretationValue, ok := interpretation.(bool); ok && interpretationValue {
				additionalProperties["interpretation"] = ko.AdditionalProperties()["interpretation"]
			}
		}
		if additional.Classification {
			additionalProperties["classification"] = ko.AdditionalProperties()["classification"]
		}
		if additional.Group {
			additionalProperties["group"] = ko.AdditionalProperties()["group"]
		}
	}
	if ko.ExplainScore() != "" {
		additionalProperties["explainScore"] = ko.ExplainScore()
	}

	return &search.Result{
		ID:        ko.ID(),
		DocID:     &ko.DocID,
		ClassName: ko.Class().String(),
		Schema:    ko.Properties(),
		Vector:    ko.Vector,
		Vectors:   ko.asVectors(ko.Vectors),
		Dims:      ko.VectorLen,
		// VectorWeights: ko.VectorWeights(), // TODO: add vector weights
		Created:              ko.CreationTimeUnix(),
		Updated:              ko.LastUpdateTimeUnix(),
		AdditionalProperties: additionalProperties,
		// Score is filled in later
		ExplainScore: ko.ExplainScore(),
		IsConsistent: ko.IsConsistent,
		Tenant:       tenant, // not part of the binary
		// TODO: Beacon?
	}
}

func (ko *Object) asVectors(in map[string][]float32) models.Vectors {
	if len(in) > 0 {
		out := make(models.Vectors)
		for targetVector, vector := range in {
			out[targetVector] = vector
		}
		return out
	}
	return nil
}

func (ko *Object) SearchResultWithDist(addl additional.Properties, dist float32) search.Result {
	res := ko.SearchResult(addl, "")
	res.Dist = dist
	res.Certainty = float32(additional.DistToCertainty(float64(dist)))
	return *res
}

func (ko *Object) SearchResultWithScore(addl additional.Properties, score float32) search.Result {
	res := ko.SearchResult(addl, "")
	res.Score = score
	return *res
}

func (ko *Object) SearchResultWithScoreAndTenant(addl additional.Properties, score float32, tenant string) search.Result {
	res := ko.SearchResult(addl, tenant)
	res.Score = score
	return *res
}

func (ko *Object) Valid() bool {
	return ko.ID() != "" &&
		ko.Class().String() != ""
}

func SearchResults(in []*Object, additional additional.Properties, tenant string) search.Results {
	out := make(search.Results, len(in))

	for i, elem := range in {
		out[i] = *(elem.SearchResult(additional, tenant))
	}

	return out
}

func SearchResultsWithScore(in []*Object, scores []float32, additional additional.Properties, tenant string) search.Results {
	out := make(search.Results, len(in))

	for i, elem := range in {
		score := float32(0.0)
		if len(scores) > i {
			score = scores[i]
		}
		out[i] = elem.SearchResultWithScoreAndTenant(additional, score, tenant)
	}

	return out
}

func SearchResultsWithDists(in []*Object, addl additional.Properties,
	dists []float32,
) search.Results {
	out := make(search.Results, len(in))

	for i, elem := range in {
		out[i] = elem.SearchResultWithDist(addl, dists[i])
	}

	return out
}

func DocIDFromBinary(in []byte) (uint64, error) {
	if len(in) < 9 {
		return 0, errors.Errorf("binary data too short")
	}
	// first by is kind, then 8 bytes for the docID
	return binary.LittleEndian.Uint64(in[1:9]), nil
}

func DocIDAndTimeFromBinary(in []byte) (docID uint64, updateTime int64, err error) {
	r := bytes.NewReader(in)

	var version uint8

	le := binary.LittleEndian

	if err := binary.Read(r, le, &version); err != nil {
		return 0, 0, err
	}

	if version != 1 {
		return 0, 0, errors.Errorf("unsupported binary marshaller version %d", version)
	}

	err = binary.Read(r, le, &docID)
	if err != nil {
		return 0, 0, err
	}

	var buf [1 + 16 + 8 + 8]byte // kind uuid createtime updatetime

	_, err = io.ReadFull(r, buf[:])
	if err != nil {
		return 0, 0, err
	}

	updateTime = int64(binary.LittleEndian.Uint64(buf[1+16+8:]))

	return docID, updateTime, nil
}

// MarshalBinary creates the binary representation of a kind object. Regardless
// of the marshaller version the first byte is a uint8 indicating the version
// followed by the payload which depends on the specific version
//
// Version 1
// No. of B   | Type          | Content
// ------------------------------------------------
// 1          | uint8         | MarshallerVersion = 1
// 8          | uint64        | index id, keep early so id-only lookups are maximum efficient
// 1          | uint8         | kind, 0=action, 1=thing - deprecated
// 16         | uint128       | uuid
// 8          | int64         | create time
// 8          | int64         | update time
// 2          | uint16        | VectorLength
// n*4        | []float32     | vector of length n
// 2          | uint16        | length of class name
// n          | []byte        | className
// 4          | uint32        | length of schema json
// n          | []byte        | schema as json
// 4          | uint32        | length of meta json
// n          | []byte        | meta as json
// 4          | uint32        | length of vectorweights json
// n          | []byte        | vectorweights as json
// 4          | uint32        | length of packed target vectors offsets (in bytes)
// n          | []byte        | packed target vectors offsets map { name : offset_in_bytes }
// 4          | uint32        | length of target vectors segment (in bytes)
// n          | uint16+[]byte | target vectors segment: sequence of vec_length + vec (uint16 + []byte), (uint16 + []byte) ...

const (
	maxVectorLength               int = math.MaxUint16
	maxClassNameLength            int = math.MaxUint16
	maxSchemaLength               int = math.MaxUint32
	maxMetaLength                 int = math.MaxUint32
	maxVectorWeightsLength        int = math.MaxUint32
	maxTargetVectorsSegmentLength int = math.MaxUint32
	maxTargetVectorsOffsetsLength int = math.MaxUint32
)

func (ko *Object) MarshalBinary() ([]byte, error) {
	if ko.MarshallerVersion != 1 {
		return nil, errors.Errorf("unsupported marshaller version %d", ko.MarshallerVersion)
	}

	kindByte := uint8(0)
	// Deprecated Kind field
	kindByte = 1

	idParsed, err := uuid.Parse(ko.ID().String())
	if err != nil {
		return nil, err
	}
	idBytes, err := idParsed.MarshalBinary()
	if err != nil {
		return nil, err
	}

	if len(ko.Vector) > maxVectorLength {
		return nil, fmt.Errorf("could not marshal '%s' max length exceeded (%d/%d)", "vector", len(ko.Vector), maxVectorLength)
	}
	vectorLength := uint32(len(ko.Vector))

	className := []byte(ko.Class())
	if len(className) > maxClassNameLength {
		return nil, fmt.Errorf("could not marshal '%s' max length exceeded (%d/%d)", "className", len(className), maxClassNameLength)
	}
	classNameLength := uint32(len(className))

	schema, err := json.Marshal(ko.Properties())
	if err != nil {
		return nil, err
	}
	if len(schema) > maxSchemaLength {
		return nil, fmt.Errorf("could not marshal '%s' max length exceeded (%d/%d)", "schema", len(schema), maxSchemaLength)
	}
	schemaLength := uint32(len(schema))

	meta, err := json.Marshal(ko.AdditionalProperties())
	if err != nil {
		return nil, err
	}
	if len(meta) > maxMetaLength {
		return nil, fmt.Errorf("could not marshal '%s' max length exceeded (%d/%d)", "meta", len(meta), maxMetaLength)
	}
	metaLength := uint32(len(meta))

	vectorWeights, err := json.Marshal(ko.VectorWeights())
	if err != nil {
		return nil, err
	}
	if len(vectorWeights) > maxVectorWeightsLength {
		return nil, fmt.Errorf("could not marshal '%s' max length exceeded (%d/%d)", "vectorWeights", len(vectorWeights), maxVectorWeightsLength)
	}
	vectorWeightsLength := uint32(len(vectorWeights))

	var targetVectorsOffsets []byte
	var targetVectorsOffsetsLength uint32
	var targetVectorsSegmentLength int

	targetVectorsOffsetOrder := make([]string, 0, len(ko.Vectors))
	if len(ko.Vectors) > 0 {
		offsetsMap := map[string]uint32{}
		for name, vec := range ko.Vectors {
			if len(vec) > maxVectorLength {
				return nil, fmt.Errorf("could not marshal '%s' max length exceeded (%d/%d)", "vector", len(vec), maxVectorLength)
			}

			offsetsMap[name] = uint32(targetVectorsSegmentLength)
			targetVectorsSegmentLength += 2 + 4*len(vec) // 2 for vec length + vec bytes

			if targetVectorsSegmentLength > maxTargetVectorsSegmentLength {
				return nil,
					fmt.Errorf("could not marshal '%s' max length exceeded (%d/%d)",
						"targetVectorsSegmentLength", targetVectorsSegmentLength, maxTargetVectorsSegmentLength)
			}

			targetVectorsOffsetOrder = append(targetVectorsOffsetOrder, name)
		}

		targetVectorsOffsets, err = msgpack.Marshal(offsetsMap)
		if err != nil {
			return nil, fmt.Errorf("could not marshal target vectors offsets: %w", err)
		}
		if len(targetVectorsOffsets) > maxTargetVectorsOffsetsLength {
			return nil, fmt.Errorf("could not marshal '%s' max length exceeded (%d/%d)", "targetVectorsOffsets", len(targetVectorsOffsets), maxTargetVectorsOffsetsLength)
		}
		targetVectorsOffsetsLength = uint32(len(targetVectorsOffsets))
	}

	totalBufferLength := 1 + 8 + 1 + 16 + 8 + 8 +
		2 + vectorLength*4 +
		2 + classNameLength +
		4 + schemaLength +
		4 + metaLength +
		4 + vectorWeightsLength +
		4 + targetVectorsOffsetsLength +
		4 + uint32(targetVectorsSegmentLength)

	byteBuffer := make([]byte, totalBufferLength)
	rw := byteops.NewReadWriter(byteBuffer)
	rw.WriteByte(ko.MarshallerVersion)
	rw.WriteUint64(ko.DocID)
	rw.WriteByte(kindByte)

	rw.CopyBytesToBuffer(idBytes)

	rw.WriteUint64(uint64(ko.CreationTimeUnix()))
	rw.WriteUint64(uint64(ko.LastUpdateTimeUnix()))
	rw.WriteUint16(uint16(vectorLength))

	for j := uint32(0); j < vectorLength; j++ {
		rw.WriteUint32(math.Float32bits(ko.Vector[j]))
	}

	rw.WriteUint16(uint16(classNameLength))
	err = rw.CopyBytesToBuffer(className)
	if err != nil {
		return byteBuffer, errors.Wrap(err, "Could not copy className")
	}

	rw.WriteUint32(schemaLength)
	err = rw.CopyBytesToBuffer(schema)
	if err != nil {
		return byteBuffer, errors.Wrap(err, "Could not copy schema")
	}

	rw.WriteUint32(metaLength)
	err = rw.CopyBytesToBuffer(meta)
	if err != nil {
		return byteBuffer, errors.Wrap(err, "Could not copy meta")
	}

	rw.WriteUint32(vectorWeightsLength)
	err = rw.CopyBytesToBuffer(vectorWeights)
	if err != nil {
		return byteBuffer, errors.Wrap(err, "Could not copy vectorWeights")
	}

	rw.WriteUint32(targetVectorsOffsetsLength)
	if targetVectorsOffsetsLength > 0 {
		err = rw.CopyBytesToBuffer(targetVectorsOffsets)
		if err != nil {
			return byteBuffer, errors.Wrap(err, "Could not copy targetVectorsOffsets")
		}
	}

	rw.WriteUint32(uint32(targetVectorsSegmentLength))
	for _, name := range targetVectorsOffsetOrder {
		vec := ko.Vectors[name]
		vecLen := len(vec)

		rw.WriteUint16(uint16(vecLen))
		for j := 0; j < vecLen; j++ {
			rw.WriteUint32(math.Float32bits(vec[j]))
		}
	}

	return byteBuffer, nil
}

// UnmarshalPropertiesFromObject only unmarshals and returns the properties part of the object
//
// Check MarshalBinary for the order of elements in the input array
func UnmarshalPropertiesFromObject(data []byte, properties *map[string]interface{}, aggregationProperties []string, propStrings [][]string) error {
	if data[0] != uint8(1) {
		return errors.Errorf("unsupported binary marshaller version %d", data[0])
	}

	// clear out old values in case an object misses values. This should NOT shrink the capacity of the map, eg there
	// are no allocations when adding the properties of the next object again
	for k := range *properties {
		delete(*properties, k)
	}

	startPos := uint64(1 + 8 + 1 + 16 + 8 + 8) // elements at the start
	rw := byteops.NewReadWriter(data, byteops.WithPosition(startPos))
	// get the length of the vector, each element is a float32 (4 bytes)
	vectorLength := uint64(rw.ReadUint16())
	rw.MoveBufferPositionForward(vectorLength * 4)

	classnameLength := uint64(rw.ReadUint16())
	rw.MoveBufferPositionForward(classnameLength)
	propertyLength := uint64(rw.ReadUint32())

	return UnmarshalProperties(rw.Buffer[rw.Position:rw.Position+propertyLength], properties, aggregationProperties, propStrings)
}

func UnmarshalProperties(data []byte, properties *map[string]interface{}, aggregationProperties []string, propStrings [][]string) error {
	var returnError error
	jsonparser.EachKey(data, func(idx int, value []byte, dataType jsonparser.ValueType, err error) {
		switch dataType {
		case jsonparser.Number, jsonparser.String, jsonparser.Boolean:
			val, err := parseValues(dataType, value)
			if err != nil {
				returnError = err
			}
			(*properties)[aggregationProperties[idx]] = val
		case jsonparser.Array: // can be a beacon or an actual array
			arrayEntries := value[1 : len(value)-1] // without leading and trailing []
			// this checks if refs are present - the return points to the underlying memory, dont use without copying
			_, errBeacon := jsonparser.GetUnsafeString(arrayEntries, "beacon")
			if errBeacon == nil {
				// there can be more than one
				var beacons []interface{}
				handler := func(beaconByte []byte, dataType jsonparser.ValueType, offset int, err error) {
					beaconVal, err2 := jsonparser.GetString(beaconByte, "beacon") // this points to the underlying memory
					returnError = err2
					beacons = append(beacons, map[string]interface{}{"beacon": beaconVal})
				}
				_, returnError = jsonparser.ArrayEach(value, handler)
				(*properties)[aggregationProperties[idx]] = beacons
			} else {
				// check how many entries there are in the array by counting the ",". This allows us to allocate an
				// array with the right size without extending it with every append.
				// The size can be too large for string arrays, when they contain "," as part of their content.
				entryCount := 0
				for _, b := range arrayEntries {
					if b == uint8(44) { // ',' as byte
						entryCount++
					}
				}

				array := make([]interface{}, 0, entryCount)
				_, err = jsonparser.ArrayEach(value, func(innerValue []byte, innerDataType jsonparser.ValueType, offset int, innerErr error) {
					var val interface{}

					switch innerDataType {
					case jsonparser.Number, jsonparser.String, jsonparser.Boolean:
						val, err = parseValues(innerDataType, innerValue)
						if err != nil {
<<<<<<< HEAD
							returnError = err
=======
							errParse = err
>>>>>>> 56249211
							return
						}
					case jsonparser.Object:
						nestedProps := map[string]interface{}{}
						err := json.Unmarshal(innerValue, &nestedProps)
						if err != nil {
<<<<<<< HEAD
							returnError = err
							return
						}
						val = nestedProps

					default:
						returnError = fmt.Errorf("unknown data type ArrayEach %v", innerDataType)
=======
							errParse = err
							return
						}
						val = nestedProps
					default:
						errParse = fmt.Errorf("unknown data type ArrayEach %v", innerDataType)
>>>>>>> 56249211
						return
					}
					array = append(array, val)
				})
				if err != nil {
					returnError = err
				}
				(*properties)[aggregationProperties[idx]] = array

			}
		case jsonparser.Object:
			// nested objects and geo-props and phonenumbers.
			//
			// we do not have the schema for nested object and cannot use the efficient jsonparser for them
			//  (we could for phonenumbers and geo-props but they are not worth the effort)
			// however this part is only called if
			// - one of the datatypes is present
			// - AND the user requests them
			// => the performance impact is minimal
			nestedProps := map[string]interface{}{}
			err := json.Unmarshal(value, &nestedProps)
			if err != nil {
				returnError = err
			}
			(*properties)[aggregationProperties[idx]] = nestedProps
		default:
			returnError = fmt.Errorf("unknown data type %v", dataType)
		}
	}, propStrings...)

	return returnError
}

func parseValues(dt jsonparser.ValueType, value []byte) (interface{}, error) {
	switch dt {
	case jsonparser.Number:
		return jsonparser.ParseFloat(value)
	case jsonparser.String:
		return jsonparser.ParseString(value)
	case jsonparser.Boolean:
		return jsonparser.ParseBoolean(value)
	default:
		panic("Unknown data type") // returning an error would be better
	}
}

// UnmarshalBinary is the versioned way to unmarshal a kind object from binary,
// see MarshalBinary for the exact contents of each version
func (ko *Object) UnmarshalBinary(data []byte) error {
	version := data[0]
	if version != 1 {
		return errors.Errorf("unsupported binary marshaller version %d", version)
	}
	ko.MarshallerVersion = version

	rw := byteops.NewReadWriter(data, byteops.WithPosition(1))
	ko.DocID = rw.ReadUint64()
	rw.MoveBufferPositionForward(1) // kind-byte

	uuidParsed, err := uuid.FromBytes(data[rw.Position : rw.Position+16])
	if err != nil {
		return err
	}
	rw.MoveBufferPositionForward(16)

	createTime := int64(rw.ReadUint64())
	updateTime := int64(rw.ReadUint64())

	vectorLength := rw.ReadUint16()
	ko.VectorLen = int(vectorLength)
	ko.Vector = make([]float32, vectorLength)
	for j := 0; j < int(vectorLength); j++ {
		ko.Vector[j] = math.Float32frombits(rw.ReadUint32())
	}

	classNameLength := uint64(rw.ReadUint16())
	className, err := rw.CopyBytesFromBuffer(classNameLength, nil)
	if err != nil {
		return errors.Wrap(err, "Could not copy class name")
	}

	schemaLength := uint64(rw.ReadUint32())
	schema, err := rw.CopyBytesFromBuffer(schemaLength, nil)
	if err != nil {
		return errors.Wrap(err, "Could not copy schema")
	}

	metaLength := uint64(rw.ReadUint32())
	meta, err := rw.CopyBytesFromBuffer(metaLength, nil)
	if err != nil {
		return errors.Wrap(err, "Could not copy meta")
	}

	vectorWeightsLength := uint64(rw.ReadUint32())
	vectorWeights, err := rw.CopyBytesFromBuffer(vectorWeightsLength, nil)
	if err != nil {
		return errors.Wrap(err, "Could not copy vectorWeights")
	}

	vectors, err := unmarshalTargetVectors(&rw)
	if err != nil {
		return err
	}
	ko.Vectors = vectors

	return ko.parseObject(
		strfmt.UUID(uuidParsed.String()),
		createTime,
		updateTime,
		string(className),
		schema,
		meta,
		vectorWeights, nil, 0,
	)
}

func unmarshalTargetVectors(rw *byteops.ReadWriter) (map[string][]float32, error) {
	// This check prevents from panic when somebody is upgrading from version that
	// didn't have multi vector support. This check is needed bc with named vectors
	// feature storage object can have vectors data appended at the end of the file
	if rw.Position < uint64(len(rw.Buffer)) {
		targetVectorsOffsets := rw.ReadBytesFromBufferWithUint32LengthIndicator()
		targetVectorsSegmentLength := rw.ReadUint32()
		pos := rw.Position

		if len(targetVectorsOffsets) > 0 {
			var tvOffsets map[string]uint32
			if err := msgpack.Unmarshal(targetVectorsOffsets, &tvOffsets); err != nil {
				return nil, fmt.Errorf("Could not unmarshal target vectors offset: %w", err)
			}

			targetVectors := map[string][]float32{}
			for name, offset := range tvOffsets {
				rw.MoveBufferToAbsolutePosition(pos + uint64(offset))
				vecLen := rw.ReadUint16()
				vec := make([]float32, vecLen)
				for j := uint16(0); j < vecLen; j++ {
					vec[j] = math.Float32frombits(rw.ReadUint32())
				}
				targetVectors[name] = vec
			}

			rw.MoveBufferToAbsolutePosition(pos + uint64(targetVectorsSegmentLength))
			return targetVectors, nil
		}
	}
	return nil, nil
}

func VectorFromBinary(in []byte, buffer []float32, targetVector string) ([]float32, error) {
	if len(in) == 0 {
		return nil, nil
	}

	version := in[0]
	if version != 1 {
		return nil, errors.Errorf("unsupported marshaller version %d", version)
	}

	if targetVector != "" {
		startPos := uint64(1 + 8 + 1 + 16 + 8 + 8) // elements at the start
		rw := byteops.NewReadWriter(in, byteops.WithPosition(startPos))

		vectorLength := uint64(rw.ReadUint16())
		rw.MoveBufferPositionForward(vectorLength * 4)

		classnameLength := uint64(rw.ReadUint16())
		rw.MoveBufferPositionForward(classnameLength)

		schemaLength := uint64(rw.ReadUint32())
		rw.MoveBufferPositionForward(schemaLength)

		metaLength := uint64(rw.ReadUint32())
		rw.MoveBufferPositionForward(metaLength)

		vectorWeightsLength := uint64(rw.ReadUint32())
		rw.MoveBufferPositionForward(vectorWeightsLength)

		targetVectors, err := unmarshalTargetVectors(&rw)
		if err != nil {
			return nil, errors.Errorf("unable to unmarshal vector for target vector: %s", targetVector)
		}
		vector, ok := targetVectors[targetVector]
		if !ok {
			return nil, errors.Errorf("vector not found for target vector: %s", targetVector)
		}
		return vector, nil
	}

	// since we know the version and know that the blob is not len(0), we can
	// assume that we can directly access the vector length field. The only
	// situation where this is not accessible would be on corrupted data - where
	// it would be acceptable to panic
	vecLen := binary.LittleEndian.Uint16(in[42:44])

	var out []float32
	if cap(buffer) >= int(vecLen) {
		out = buffer[:vecLen]
	} else {
		out = make([]float32, vecLen)
	}
	vecStart := 44
	vecEnd := vecStart + int(vecLen*4)

	i := 0
	for start := vecStart; start < vecEnd; start += 4 {
		asUint := binary.LittleEndian.Uint32(in[start : start+4])
		out[i] = math.Float32frombits(asUint)
		i++
	}

	return out, nil
}

func (ko *Object) parseObject(uuid strfmt.UUID, create, update int64, className string,
	propsB []byte, additionalB []byte, vectorWeightsB []byte, properties *PropertyExtraction, propLength uint32,
) error {
	var returnProps map[string]interface{}
	if properties == nil || propLength == 0 {
		if err := json.Unmarshal(propsB, &returnProps); err != nil {
			return err
		}
	} else if len(propsB) >= int(propLength) {
		// the properties are not read in all cases, skip if not needed
		returnProps = make(map[string]interface{}, len(properties.PropStrings))
		if err := UnmarshalProperties(propsB[:propLength], &returnProps, properties.PropStrings, properties.PropStringsList); err != nil {
			return err
		}
	}

	if err := enrichSchemaTypes(returnProps, false); err != nil {
		return errors.Wrap(err, "enrich schema datatypes")
	}

	var additionalProperties models.AdditionalProperties
	if len(additionalB) > 0 {
		if err := json.Unmarshal(additionalB, &additionalProperties); err != nil {
			return err
		}

		if prop, ok := additionalProperties["classification"]; ok {
			if classificationMap, ok := prop.(map[string]interface{}); ok {
				marshalled, err := json.Marshal(classificationMap)
				if err != nil {
					return err
				}
				var classification additional.Classification
				err = json.Unmarshal(marshalled, &classification)
				if err != nil {
					return err
				}
				additionalProperties["classification"] = &classification
			}
		}

		if prop, ok := additionalProperties["group"]; ok {
			if groupMap, ok := prop.(map[string]interface{}); ok {
				marshalled, err := json.Marshal(groupMap)
				if err != nil {
					return err
				}
				var group additional.Group
				err = json.Unmarshal(marshalled, &group)
				if err != nil {
					return err
				}

				for i, hit := range group.Hits {
					if groupHitAdditionalMap, ok := hit["_additional"].(map[string]interface{}); ok {
						marshalled, err := json.Marshal(groupHitAdditionalMap)
						if err != nil {
							return err
						}
						var groupHitsAdditional additional.GroupHitAdditional
						err = json.Unmarshal(marshalled, &groupHitsAdditional)
						if err != nil {
							return err
						}
						group.Hits[i]["_additional"] = &groupHitsAdditional
					}
				}

				additionalProperties["group"] = &group
			}
		}
	}

	var vectorWeights interface{}
	if err := json.Unmarshal(vectorWeightsB, &vectorWeights); err != nil {
		return err
	}

	ko.Object = models.Object{
		Class:              className,
		CreationTimeUnix:   create,
		LastUpdateTimeUnix: update,
		ID:                 uuid,
		Properties:         returnProps,
		VectorWeights:      vectorWeights,
		Additional:         additionalProperties,
	}

	return nil
}

// DeepCopyDangerous creates a deep copy of the underlying Object
// WARNING: This was purpose built for the batch ref usecase and only covers
// the situations that are required there. This means that cases which aren't
// reflected in that usecase may still contain references. Thus the suffix
// "Dangerous". If needed, make sure everything is copied and remove the
// suffix.
func (ko *Object) DeepCopyDangerous() *Object {
	o := &Object{
		MarshallerVersion: ko.MarshallerVersion,
		DocID:             ko.DocID,
		Object:            deepCopyObject(ko.Object),
		Vector:            deepCopyVector(ko.Vector),
		Vectors:           deepCopyVectors(ko.Vectors),
	}

	return o
}

func AddOwnership(objs []*Object, node, shard string) {
	for i := range objs {
		objs[i].BelongsToNode = node
		objs[i].BelongsToShard = shard
	}
}

func deepCopyVector(orig []float32) []float32 {
	out := make([]float32, len(orig))
	copy(out, orig)
	return out
}

func deepCopyVectors[V []float32 | models.Vector](orig map[string]V) map[string]V {
	out := make(map[string]V, len(orig))
	for key, vec := range orig {
		out[key] = deepCopyVector(vec)
	}
	return out
}

func deepCopyObject(orig models.Object) models.Object {
	return models.Object{
		Class:              orig.Class,
		ID:                 orig.ID,
		CreationTimeUnix:   orig.CreationTimeUnix,
		LastUpdateTimeUnix: orig.LastUpdateTimeUnix,
		Vector:             deepCopyVector(orig.Vector),
		VectorWeights:      orig.VectorWeights,
		Additional:         orig.Additional, // WARNING: not a deep copy!!
		Properties:         deepCopyProperties(orig.Properties),
		Vectors:            deepCopyVectors(orig.Vectors),
	}
}

func deepCopyProperties(orig models.PropertySchema) models.PropertySchema {
	if orig == nil {
		return nil
	}

	asMap, ok := orig.(map[string]interface{})
	if !ok {
		// not a map, don't know what to do with this
		return nil
	}

	out := map[string]interface{}{}

	for key, value := range asMap {
		if mref, ok := value.(models.MultipleRef); ok {
			out[key] = deepCopyMRef(mref)
			continue
		}

		// Note: This is not a true deep copy, value could still be a pointer type,
		// such as *models.GeoCoordinates, thus leading to passing a reference
		// instead of actually making a copy. However, for the purposes we need
		// this method for this is acceptable based on our current knowledge
		out[key] = value
	}

	return out
}

func deepCopyMRef(orig models.MultipleRef) models.MultipleRef {
	if orig == nil {
		return nil
	}

	out := make(models.MultipleRef, len(orig))
	for i, ref := range orig {
		// models.SingleRef contains only pass-by-value props, so a simple deref as
		// the struct creates a copy
		copiedRef := *ref
		out[i] = &copiedRef
	}

	return out
}<|MERGE_RESOLUTION|>--- conflicted
+++ resolved
@@ -896,33 +896,19 @@
 					case jsonparser.Number, jsonparser.String, jsonparser.Boolean:
 						val, err = parseValues(innerDataType, innerValue)
 						if err != nil {
-<<<<<<< HEAD
 							returnError = err
-=======
-							errParse = err
->>>>>>> 56249211
 							return
 						}
 					case jsonparser.Object:
 						nestedProps := map[string]interface{}{}
 						err := json.Unmarshal(innerValue, &nestedProps)
 						if err != nil {
-<<<<<<< HEAD
 							returnError = err
 							return
 						}
 						val = nestedProps
-
 					default:
 						returnError = fmt.Errorf("unknown data type ArrayEach %v", innerDataType)
-=======
-							errParse = err
-							return
-						}
-						val = nestedProps
-					default:
-						errParse = fmt.Errorf("unknown data type ArrayEach %v", innerDataType)
->>>>>>> 56249211
 						return
 					}
 					array = append(array, val)
