//                           _       _
// __      _____  __ ___   ___  __ _| |_ ___
// \ \ /\ / / _ \/ _` \ \ / / |/ _` | __/ _ \
//  \ V  V /  __/ (_| |\ V /| | (_| | ||  __/
//   \_/\_/ \___|\__,_| \_/ |_|\__,_|\__\___|
//
//  Copyright © 2016 - 2023 Weaviate B.V. All rights reserved.
//
//  CONTACT: hello@weaviate.io
//

package searchparams

type NearVector struct {
	Vector       []float32 `json:"vector"`
	Certainty    float64   `json:"certainty"`
	Distance     float64   `json:"distance"`
	WithDistance bool      `json:"-"`
}

type KeywordRanking struct {
	Type                   string   `json:"type"`
	Properties             []string `json:"properties"`
	Query                  string   `json:"query"`
	AdditionalExplanations bool     `json:"additionalExplanations"`
	AutoCut                int      `json:"autocut"`
}

type WeightedSearchResult struct {
	SearchParams interface{} `json:"searchParams"`
	Weight       float64     `json:"weight"`
	Type         string      `json:"type"`
}

type HybridSearch struct {
	SubSearches interface{} `json:"subSearches"`
	Type        string      `json:"type"`
	Limit       int         `json:"limit"`
	Alpha       float64     `json:"alpha"`
	Query       string      `json:"query"`
	Vector      []float32   `json:"vector"`
<<<<<<< HEAD
	AutoCut     int         `json:"autocut"`
=======
	Properties  []string    `json:"properties"`
>>>>>>> bbda54a0
}

type NearObject struct {
	ID           string  `json:"id"`
	Beacon       string  `json:"beacon"`
	Certainty    float64 `json:"certainty"`
	Distance     float64 `json:"distance"`
	WithDistance bool    `json:"-"`
}

type ObjectMove struct {
	ID     string
	Beacon string
}

// ExploreMove moves an existing Search Vector closer (or further away from) a specific other search term
type ExploreMove struct {
	Values  []string
	Force   float32
	Objects []ObjectMove
}

type NearTextParams struct {
	Values       []string
	Limit        int
	MoveTo       ExploreMove
	MoveAwayFrom ExploreMove
	Certainty    float64
	Distance     float64
	WithDistance bool
	Network      bool
	Autocorrect  bool
}

type GroupBy struct {
	Property        string
	Groups          int
	ObjectsPerGroup int
}<|MERGE_RESOLUTION|>--- conflicted
+++ resolved
@@ -39,11 +39,8 @@
 	Alpha       float64     `json:"alpha"`
 	Query       string      `json:"query"`
 	Vector      []float32   `json:"vector"`
-<<<<<<< HEAD
 	AutoCut     int         `json:"autocut"`
-=======
 	Properties  []string    `json:"properties"`
->>>>>>> bbda54a0
 }
 
 type NearObject struct {
