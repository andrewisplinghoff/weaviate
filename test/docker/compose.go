--- conflicted
+++ resolved
@@ -547,40 +547,6 @@
 		}
 		containers = append(containers, container)
 	}
-<<<<<<< HEAD
-=======
-	if d.withWeaviate {
-		image := os.Getenv(envTestWeaviateImage)
-		hostname := Weaviate
-		if d.withWeaviateCluster {
-			envSettings["CLUSTER_HOSTNAME"] = "node1"
-			envSettings["CLUSTER_GOSSIP_BIND_PORT"] = "7100"
-			envSettings["CLUSTER_DATA_BIND_PORT"] = "7101"
-		}
-		if d.withWeaviateBasicAuth {
-			envSettings["CLUSTER_BASIC_AUTH_USERNAME"] = d.withWeaviateBasicAuthUsername
-			envSettings["CLUSTER_BASIC_AUTH_PASSWORD"] = d.withWeaviateBasicAuthPassword
-		}
-		if d.withWeaviateAuth {
-			envSettings["AUTHENTICATION_OIDC_ENABLED"] = "true"
-			envSettings["AUTHENTICATION_OIDC_CLIENT_ID"] = "wcs"
-			envSettings["AUTHENTICATION_OIDC_ISSUER"] = "https://auth.wcs.api.weaviate.io/auth/realms/SeMI"
-			envSettings["AUTHENTICATION_OIDC_USERNAME_CLAIM"] = "email"
-			envSettings["AUTHENTICATION_OIDC_GROUPS_CLAIM"] = "groups"
-			envSettings["AUTHORIZATION_ADMINLIST_ENABLED"] = "true"
-			envSettings["AUTHORIZATION_ADMINLIST_USERS"] = "ms_2d0e007e7136de11d5f29fce7a53dae219a51458@existiert.net"
-		}
-		for k, v := range d.weaviateEnvs {
-			envSettings[k] = v
-		}
-		container, err := startWeaviate(ctx, d.enableModules, d.defaultVectorizerModule,
-			envSettings, networkName, image, hostname, d.withWeaviateExposeGRPCPort)
-		if err != nil {
-			return nil, errors.Wrapf(err, "start %s", hostname)
-		}
-		containers = append(containers, container)
-	}
->>>>>>> 913e9028
 	if d.withWeaviateCluster {
 		cs, err := d.startCluster(ctx, d.size, envSettings)
 		for _, c := range cs {
@@ -654,7 +620,7 @@
 	if d.withWeaviateAuth {
 		settings["AUTHENTICATION_OIDC_ENABLED"] = "true"
 		settings["AUTHENTICATION_OIDC_CLIENT_ID"] = "wcs"
-		settings["AUTHENTICATION_OIDC_ISSUER"] = "https://auth.wcs.api.semi.technology/auth/realms/SeMI"
+		settings["AUTHENTICATION_OIDC_ISSUER"] = "https://auth.wcs.api.weaviate.io/auth/realms/SeMI"
 		settings["AUTHENTICATION_OIDC_USERNAME_CLAIM"] = "email"
 		settings["AUTHENTICATION_OIDC_GROUPS_CLAIM"] = "groups"
 		settings["AUTHORIZATION_ADMINLIST_ENABLED"] = "true"
